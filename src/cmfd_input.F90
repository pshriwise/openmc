--- conflicted
+++ resolved
@@ -61,20 +61,14 @@
 !===============================================================================
 
   subroutine read_cmfd_xml()
-<<<<<<< HEAD
-
-    use error,   only: fatal_error
+
+    use error,   only: fatal_error, warning
     use global
-=======
-    
-    use error,   only: fatal_error, warning
->>>>>>> 14b3db3c
     use output,  only: write_message
     use string,  only: lower_case
     use xml_interface
     use, intrinsic :: ISO_FORTRAN_ENV
 
-<<<<<<< HEAD
     integer :: ng
     integer, allocatable :: iarray(:)
     logical :: file_exists ! does cmfd.xml exist?
@@ -84,14 +78,7 @@
     type(Node), pointer :: doc => null()
     type(Node), pointer :: node_mesh => null()
 
-    ! read cmfd input file
-=======
-    integer :: ng                       ! number of energy groups
-    logical :: file_exists              ! does cmfd.xml exist?
-    character(MAX_LINE_LEN) :: filename ! name of input file
-
     ! Read cmfd input file
->>>>>>> 14b3db3c
     filename = trim(path_input) // "cmfd.xml"
     inquire(FILE=filename, EXIST=file_exists)
     if (.not. file_exists) then
@@ -109,40 +96,26 @@
 
     end if
 
-<<<<<<< HEAD
-    ! parse cmfd.xml file
+    ! Parse cmfd.xml file
     call open_xmldoc(doc, filename)
 
-    ! get pointer to mesh XML node
+    ! Get pointer to mesh XML node
     call get_node_ptr(doc, "mesh", node_mesh, found = found)
 
-    ! check if mesh is there
+    ! Check if mesh is there
     if (.not.found) then
       message = "No CMFD mesh specified in CMFD XML file."
       call fatal_error()
     end if
 
-    ! set spatial dimensions in cmfd object
+    ! Set spatial dimensions in cmfd object
     call get_node_array(node_mesh, "dimension", cmfd % indices(1:3))
 
-    ! get number of energy groups
+    ! Get number of energy groups
     if (check_for_node(node_mesh, "energy")) then
       ng = get_arraysize_double(node_mesh, "energy")
       if(.not.allocated(cmfd%egrid)) allocate(cmfd%egrid(ng))
       call get_node_array(node_mesh, "energy", cmfd%egrid)
-=======
-    ! Parse cmfd.xml file
-    call read_xml_file_cmfd_t(filename)
-
-    ! Set spatial dimensions in cmfd object (structed Cartesian mesh)
-    cmfd % indices(1:3) = mesh_ % dimension(1:3)
-
-    ! Get number of energy groups or set to 1 group default
-    if (associated(mesh_ % energy)) then
-      ng = size(mesh_ % energy)
-      if(.not.allocated(cmfd % egrid)) allocate(cmfd % egrid(ng))
-      cmfd % egrid = mesh_ % energy 
->>>>>>> 14b3db3c
       cmfd % indices(4) = ng - 1 ! sets energy group dimension
     else
       if(.not.allocated(cmfd % egrid)) allocate(cmfd % egrid(2))
@@ -150,21 +123,14 @@
       cmfd % indices(4) = 1 ! one energy group
     end if
     
-<<<<<<< HEAD
-    ! set global albedo
+    ! Set global albedo
     if (check_for_node(node_mesh, "albedo")) then
       call get_node_array(node_mesh, "albedo", cmfd % albedo)
-=======
-    ! Set global albedo, these can be overwritten by coremap
-    if (associated(mesh_ % albedo)) then
-      cmfd % albedo = mesh_ % albedo
->>>>>>> 14b3db3c
     else
       cmfd % albedo = (/1.0, 1.0, 1.0, 1.0, 1.0, 1.0/)
     end if
 
-<<<<<<< HEAD
-    ! get acceleration map
+    ! Get acceleration map
     if (check_for_node(node_mesh, "map")) then
       allocate(cmfd % coremap(cmfd % indices(1), cmfd % indices(2), &
            cmfd % indices(3)))
@@ -178,80 +144,34 @@
       cmfd % coremap = reshape(iarray,(cmfd % indices(1:3)))
       cmfd_coremap = .true.
       deallocate(iarray)
-   end if
-=======
-    ! Get core map overlay for a subset mesh for CMFD 
-    if (associated(mesh_ % map)) then
-
-      ! Allocate a core map with appropriate dimensions
-      allocate(cmfd % coremap(cmfd % indices(1), cmfd % indices(2), &
-           cmfd % indices(3)))
-
-      ! Check and make sure it is of correct size
-      if (size(mesh_ % map) /= product(cmfd % indices(1:3))) then
-        message = 'CMFD coremap not to correct dimensions'
-        call fatal_error() 
-      end if
-
-      ! Reshape core map vector into (x,y,z) array
-      cmfd % coremap = reshape(mesh_ % map,(cmfd % indices(1:3)))
-
-      ! Indicate to cmfd that a core map overlay is active
-      cmfd_coremap = .true.
->>>>>>> 14b3db3c
-
-      ! Write to stdout that a core map overlay is active
-      message = "Core Map Overlay Activated"
-      call write_message(10)
-
-    end if
-
-<<<<<<< HEAD
-    ! check for normalization constant
+    end if
+
+    ! Check for normalization constant
     if (check_for_node(doc, "norm")) then
       call get_node_value(doc, "norm", cmfd % norm)
     end if
 
-    ! set feedback logical
+    ! Set feedback logical
     if (check_for_node(doc, "feedback")) then
       call get_node_value(doc, "feedback", temp_str)
       call lower_case(temp_str)
       if (trim(temp_str) == 'true' .or. trim(temp_str) == '1') &
         cmfd_feedback = .true.
     end if
-=======
-    ! Get normalization constant for source (default is 1.0 from XML) 
-    cmfd % norm = norm_
-
-    ! Set feedback logical
-    call lower_case(feedback_)
-    if (feedback_ == 'true' .or. feedback_ == '1') cmfd_feedback = .true.
->>>>>>> 14b3db3c
 
     ! Set downscatter logical
-    call lower_case(downscatter_)
-    if (downscatter_ == 'true' .or. downscatter_ == '1') &
-         cmfd_downscatter = .true.
-
-<<<<<<< HEAD
-    ! set downscatter logical
-    ! call lower_case(downscatter_)
-    ! if (downscatter_ == 'true' .or. downscatter == '1') &
-    !      cmfd_downscatter = downscatter_
-
-    ! set 2 group fix
-    if (check_for_node(doc, "run_2grp")) then
-      call get_node_value(doc, "run_2grp", temp_str)
-      call lower_case(temp_str)
-      if (trim(temp_str) == 'true' .or. trim(temp_str) == '1') &
-        cmfd_run_2grp = .true.
-    end if
-
-    ! set the solver type
+    if (check_for_node(doc, "downscatter")) then
+      call get_node_value(doc, "downscatter", temp_str)
+      call lower_case(temp_str)
+      if (trim(temp_str) == 'true' .or. trim(temp_str) == '1') &
+        cmfd_downscatter = .true.
+    end if
+
+    ! Set the solver type
     if (check_for_node(doc, "solver")) &
       call get_node_value(doc, "solver", cmfd_solver_type)
 
-    ! set monitoring
+    ! Set monitoring
     if (check_for_node(doc, "snes_monitor")) then
       call get_node_value(doc, "snes_monitor", temp_str)
       call lower_case(temp_str)
@@ -271,13 +191,7 @@
         cmfd_power_monitor = .true.
     end if
 
-    ! output logicals
-    if (check_for_node(doc, "write_balance")) then
-      call get_node_value(doc, "write_balance", temp_str)
-      call lower_case(temp_str)
-      if (trim(temp_str) == 'true' .or. trim(temp_str) == '1') &
-        cmfd_write_balance = .true.
-    end if
+    ! Output logicals
     if (check_for_node(doc, "write_matrices")) then
       call get_node_value(doc, "write_matices", temp_str)
       call lower_case(temp_str)
@@ -285,7 +199,7 @@
         cmfd_write_matrices = .true.
     end if
 
-    ! run an adjoint calc
+    ! Run an adjoint calc
     if (check_for_node(doc, "run_adjoint")) then
       call get_node_value(doc, "run_adjoint", temp_str)
       call lower_case(temp_str)
@@ -293,11 +207,11 @@
         cmfd_run_adjoint = .true.
     end if
 
-    ! batch to begin cmfd
+    ! Batch to begin cmfd
     if (check_for_node(doc, "begin")) &
       call get_node_value(doc, "begin", cmfd_begin) 
 
-    ! tally during inactive batches
+    ! Tally during inactive batches
     if (check_for_node(doc, "inactive")) then
       call get_node_value(doc, "inactive", temp_str)
       call lower_case(temp_str)
@@ -305,70 +219,19 @@
         cmfd_tally_on = .false.
     end if
 
-    ! inactive batch flush window
+    ! Inactive batch flush window
     if (check_for_node(doc, "inactive_flush")) &
       call get_node_value(doc, "inactive_flush", cmfd_inact_flush(1))
     if (check_for_node(doc, "num_flushes")) &
       call get_node_value(doc, "num_flushes", cmfd_inact_flush(2))
 
-    ! last flush before active batches
+    ! Last flush before active batches
     if (check_for_node(doc, "active_flush")) &
       call get_node_value(doc, "active_flush", cmfd_act_flush)
 
-    ! tolerance on keff
-    if (check_for_node(doc, "keff_tol")) &
-      call get_node_value(doc, "keff_tol", cmfd_keff_tol)
-    
-    ! create tally objects
-    call create_cmfd_tally(doc)
-
-    ! set number of CMFD processors and report to user
-    n_procs_cmfd = 1
-    if (check_for_node(doc, "n_cmfd_procs")) &
-      call get_node_value(doc, "n_cmfd_procs", n_procs_cmfd)
-    if (master) write(OUTPUT_UNIT,'(A,1X,I0,1X,A)') "CMFD Running on", &
-       n_procs_cmfd," processors."
-=======
-    ! Set the solver type (default power from XML)
-    cmfd_solver_type = solver_(1:10)
-
-    ! Set convergence monitoring 
-    call lower_case(snes_monitor_)
-    call lower_case(ksp_monitor_)
-    call lower_case(power_monitor_)
-    if (snes_monitor_ == 'true' .or. snes_monitor_ == '1') &
-         cmfd_snes_monitor = .true.
-    if (ksp_monitor_ == 'true' .or. ksp_monitor_ == '1') &
-         cmfd_ksp_monitor = .true.
-    if (power_monitor_ == 'true' .or. power_monitor_ == '1') &
-         cmfd_power_monitor = .true.
-
-    ! Output logicals
-    call lower_case(write_matrices_)
-    if (write_matrices_ == 'true' .or. write_matrices_ == '1') &
-         cmfd_write_matrices = .true.
-
-    ! Run an adjoint calc
-    call lower_case(run_adjoint_)
-    if (run_adjoint_ == 'true' .or. run_adjoint_ == '1') &
-         cmfd_run_adjoint = .true.
-
-    ! Batch to begin cmfd (default is 1 from XML)
-    cmfd_begin = begin_
-
-    ! Tally during inactive batches (by default we will always tally from 1)
-    call lower_case(inactive_)
-    if (inactive_ == 'false' .or. inactive_ == '0') cmfd_tally_on = .false.
-
-    ! Inactive batch flush window
-    cmfd_inact_flush(1) = inactive_flush_ ! the interval of batches
-    cmfd_inact_flush(2) = num_flushes_    ! number of times to do this
-
-    ! Last flush before active batches
-    cmfd_act_flush = active_flush_
-
     ! Get display
-    cmfd_display = display_
+    if (check_for_node(doc, "display")) &
+      call get_node_value(doc, "display", cmfd_display)
     if (trim(cmfd_display) == 'dominance' .and. &
         trim(cmfd_solver_type) /= 'power') then
       message = 'Dominance Ratio only aviable with power iteration solver'
@@ -377,10 +240,9 @@
     end if
 
     ! Create tally objects
-    call create_cmfd_tally()
->>>>>>> 14b3db3c
-
-    ! close CMFD XML file
+    call create_cmfd_tally(doc)
+
+    ! Close CMFD XML file
     call close_xmldoc(doc)
 
   end subroutine read_cmfd_xml
@@ -405,31 +267,20 @@
     use tally_initialize, only: add_tallies
     use xml_interface
 
-    type(Node), pointer :: doc
-
-    character(MAX_LINE_LEN) :: temp_str
+    type(Node), pointer :: doc ! pointer to XML doc info
+
+    character(MAX_LINE_LEN) :: temp_str ! temp string
     integer :: i           ! loop counter
     integer :: n           ! size of arrays in mesh specification
     integer :: ng          ! number of energy groups (default 1)
     integer :: n_filters   ! number of filters
     integer :: i_filter_mesh ! index for mesh filter
-<<<<<<< HEAD
-    integer :: iarray3(3)
-    real(8) :: rarray3(3)
+    integer :: iarray3(3) ! temp integer array
+    real(8) :: rarray3(3) ! temp double array
     type(TallyObject),    pointer :: t => null()
     type(StructuredMesh), pointer :: m => null()
     type(TallyFilter) :: filters(N_FILTER_TYPES) ! temporary filters
     type(Node), pointer :: node_mesh => null()
-=======
-    character(MAX_LINE_LEN) :: filename ! name of cmfd file
-    type(TallyObject),    pointer :: t => null()
-    type(StructuredMesh), pointer :: m => null()
-    type(TallyFilter) :: filters(N_FILTER_TYPES) ! temporary filters
-
-    ! Parse cmfd.xml file
-     filename = trim(path_input) // "cmfd.xml"
-     call read_xml_file_cmfd_t(filename)
->>>>>>> 14b3db3c
 
     ! Set global variables if they are 0 (this can happen if there is no tally
     ! file)
@@ -554,19 +405,13 @@
       ! Point t to tally variable
       t => cmfd_tallies(i)
 
-<<<<<<< HEAD
-      ! set reset property
+      ! Set reset property
       if (check_for_node(doc, "reset")) then
         call get_node_value(doc, "reset", temp_str)
         call lower_case(temp_str)
         if (trim(temp_str) == 'true' .or. trim(temp_str) == '1') &
           t % reset = .true.
       end if
-=======
-      ! Set reset property
-      call lower_case(reset_)
-      if (reset_ == 'true' .or. reset_ == '1') t % reset = .true.
->>>>>>> 14b3db3c
 
       ! Set up mesh filter
       n_filters = 1
@@ -576,13 +421,8 @@
       filters(n_filters) % int_bins(1) = n_user_meshes + 1
       t % find_filter(FILTER_MESH) = n_filters
 
-<<<<<<< HEAD
-      ! read and set incoming energy mesh filter
+      ! Read and set incoming energy mesh filter
       if (check_for_node(node_mesh, "energy")) then
-=======
-      ! Read and set incoming energy mesh filter
-      if (associated(mesh_ % energy)) then
->>>>>>> 14b3db3c
         n_filters = n_filters + 1
         filters(n_filters) % type = FILTER_ENERGYIN
         ng = get_arraysize_double(node_mesh, "energy") 
@@ -643,13 +483,8 @@
         ! Set tally type to volume
         t % type = TALLY_VOLUME
 
-<<<<<<< HEAD
         ! read and set outgoing energy mesh filter
         if (check_for_node(node_mesh, "energy")) then
-=======
-        ! Read and set outgoing energy mesh filter
-        if (associated(mesh_ % energy)) then
->>>>>>> 14b3db3c
           n_filters = n_filters + 1
           filters(n_filters) % type = FILTER_ENERGYOUT
           ng = get_arraysize_double(node_mesh, "energy")
@@ -665,13 +500,8 @@
         allocate(t % filters(n_filters))
         t % filters = filters(1:n_filters)
 
-<<<<<<< HEAD
         ! deallocate filters bins array
         if (check_for_node(node_mesh, "energy")) &
-=======
-        ! Deallocate filters bins array
-        if (associated(mesh_ % energy)) &
->>>>>>> 14b3db3c
              deallocate(filters(n_filters) % real_bins)
 
         ! Allocate macro reactions
