module tally

  use constants
  use datatypes_header, only: ListInt
  use error,         only: fatal_error
  use global
  use math,          only: t_percentile
  use mesh,          only: get_mesh_bin, bin_to_mesh_indices, get_mesh_indices, &
                           mesh_indices_to_bin, mesh_intersects
  use mesh_header,   only: StructuredMesh
  use output,        only: header
  use search,        only: binary_search
  use string,        only: to_str
  use tally_header,  only: TallyScore, TallyMapItem, TallyMapElement

#ifdef MPI
  use mpi
#endif

  implicit none

  ! Tally map positioning array
  integer :: position(N_FILTER_TYPES - 3) = 0

contains

!===============================================================================
! CREATE_TALLY_MAP creates a map that allows a quick determination of which
! tallies and bins need to be scored to when a particle makes a collision. This
! subroutine also sets the stride attribute for each tally as well as allocating
! storage for the scores array.
!===============================================================================

  subroutine create_tally_map()

    integer :: i    ! loop index for tallies
    integer :: j    ! loop index for filters
    integer :: k    ! loop index for bins
    integer :: bin  ! filter bin entries
    integer :: type ! type of tally filter
    type(TallyObject),    pointer :: t => null()

    ! allocate tally map array -- note that we don't need a tally map for the
    ! energy_in and energy_out filters
    allocate(tally_maps(N_FILTER_TYPES - 3))

    ! allocate list of items for each different filter type
    allocate(tally_maps(FILTER_UNIVERSE) % items(n_universes))
    allocate(tally_maps(FILTER_MATERIAL) % items(n_materials))
    allocate(tally_maps(FILTER_CELL)     % items(n_cells))
    allocate(tally_maps(FILTER_CELLBORN) % items(n_cells))
    allocate(tally_maps(FILTER_SURFACE)  % items(n_surfaces))

    TALLY_LOOP: do i = 1, n_tallies
       ! Get pointer to tally
       t => tallies(i)

       ! No need to set up tally maps for surface current tallies
       if (t % type == TALLY_SURFACE_CURRENT) cycle

       FILTER_LOOP: do j = 1, t % n_filters
          ! Determine type of filter
          type = t % filters(j) % type

          if (type == FILTER_CELL .or. type == FILTER_SURFACE .or. &
               type == FILTER_MATERIAL .or. type == FILTER_UNIVERSE .or. &
               type == FILTER_CELLBORN) then

             ! Add map elements
             BIN_LOOP: do k = 1, t % filters(j) % n_bins
                bin = t % filters(j) % int_bins(k)
                call add_map_element(tally_maps(type) % items(bin), i, k)
             end do BIN_LOOP
          end if

       end do FILTER_LOOP

    end do TALLY_LOOP

  end subroutine create_tally_map

!===============================================================================
! ADD_MAP_ELEMENT adds a pair of tally and bin indices to the list for a given
! cell/surface/etc.
!===============================================================================

  subroutine add_map_element(item, index_tally, index_bin)

    type(TallyMapItem), intent(inout) :: item
    integer, intent(in) :: index_tally ! index in tallies array
    integer, intent(in) :: index_bin   ! index in bins array

    integer :: n                       ! size of elements array
    type(TallyMapElement), allocatable :: temp(:)

    if (.not. allocated(item % elements)) then
       allocate(item % elements(1))
       item % elements(1) % index_tally = index_tally
       item % elements(1) % index_bin   = index_bin
    else
       ! determine size of elements array
       n = size(item % elements)

       ! allocate temporary storage and copy elements
       allocate(temp(n+1))
       temp(1:n) = item % elements

       ! move allocation back to main array
       call move_alloc(FROM=temp, TO=item%elements)

       ! set new element
       item % elements(n+1) % index_tally = index_tally
       item % elements(n+1) % index_bin   = index_bin
    end if

  end subroutine add_map_element

!===============================================================================
! SCORE_ANALOG_TALLY keeps track of how many events occur in a specified cell,
! energy range, etc. Note that since these are "analog" tallies, they are only
! triggered at every collision, not every event
!===============================================================================

  subroutine score_analog_tally()

    integer :: j                    ! loop index for scoring bins
    integer :: k                    ! loop index for nuclide bins
    integer :: filter_index         ! single index for single bin
    integer :: score_bin            ! scoring bin, e.g. SCORE_FLUX
    integer :: i_nuclide            ! index in nuclides array
    integer :: score_index          ! scoring bin index
    real(8) :: score                ! analog tally score
    real(8) :: last_wgt             ! pre-collision particle weight
    real(8) :: wgt                  ! post-collision particle weight
    real(8) :: mu                   ! cosine of angle of collision
    real(8) :: macro_total          ! material macro total xs
    real(8) :: macro_scatt          ! material macro scatt xs
    logical :: found_bin            ! scoring bin found?
    type(TallyObject), pointer :: t => null()
    type(ListInt), pointer :: curr_ptr => null()

    ! Copy particle's pre- and post-collision weight and angle
    last_wgt = p % last_wgt
    wgt = p % wgt
    mu = p % mu

    ! set current pointer to active analog tallies
    curr_ptr => active_analog_tallies

    ! A loop over all tallies is necessary because we need to simultaneously
    ! determine different filter bins for the same tally in order to score to it

    TALLY_LOOP: do while (associated(curr_ptr))
       t => tallies(analog_tallies(curr_ptr % data))

       ! =======================================================================
       ! DETERMINE SCORING BIN COMBINATION

       call get_scoring_bins(analog_tallies(curr_ptr % data), found_bin)
       if (.not. found_bin) then
         curr_ptr => curr_ptr % next
         cycle
       end if

       ! =======================================================================
       ! CALCULATE SCORES AND ACCUMULATE TALLY

       ! If we have made it here, we have a scoring combination of bins for this
       ! tally -- now we need to determine where in the scores array we should
       ! be accumulating the tally values

       ! Determine scoring index for this filter combination
       filter_index = sum((t % matching_bins - 1) * t % stride) + 1

       ! Check for nuclide bins
       k = 0
       NUCLIDE_LOOP: do while (k < t % n_nuclide_bins)

          ! Increment the index in the list of nuclide bins
          k = k + 1

          if (t % all_nuclides) then
             ! In the case that the user has requested to tally all nuclides, we
             ! can take advantage of the fact that we know exactly how nuclide
             ! bins correspond to nuclide indices.
             if (k == 1) then
                ! If we just entered, set the nuclide bin index to the index in
                ! the nuclides array since this will match the index in the
                ! nuclide bin array.
                k = p % event_nuclide
             elseif (k == p % event_nuclide + 1) then
                ! After we've tallied the individual nuclide bin, we also need
                ! to contribute to the total material bin which is the last bin
                k = n_nuclides_total + 1
             else
                ! After we've tallied in both the individual nuclide bin and the
                ! total material bin, we're done
                exit
             end if

          else
             ! If the user has explicitly specified nuclides (or specified
             ! none), we need to search through the nuclide bin list one by
             ! one. First we need to get the value of the nuclide bin
             i_nuclide = t % nuclide_bins(k)

             ! Now compare the value against that of the colliding nuclide.
             if (i_nuclide /= p % event_nuclide .and. i_nuclide /= -1) cycle
          end if

          ! Determine score for each bin
          SCORE_LOOP: do j = 1, t % n_score_bins
             ! determine what type of score bin
             score_bin = t % score_bins(j)

             ! determine scoring bin index
             score_index = (k - 1)*t % n_score_bins + j

             select case (score_bin)
             case (SCORE_FLUX)
                ! All events score to a flux bin. We actually use a collision
                ! estimator since there is no way to count 'events' exactly for
                ! the flux

                score = last_wgt / material_xs % total

             case (SCORE_TOTAL)
                ! All events will score to the total reaction rate. We can just
                ! use the weight of the particle entering the collision as the
                ! score

                score = last_wgt

             case (SCORE_SCATTER)
                ! Skip any event where the particle didn't scatter
                if (p % event /= EVENT_SCATTER) cycle SCORE_LOOP

                ! Since only scattering events make it here, again we can use
                ! the weight entering the collision as the estimator for the
                ! reaction rate

                score = last_wgt

             case (SCORE_NU_SCATTER) 
                ! Skip any event where the particle didn't scatter
                if (p % event /= EVENT_SCATTER) cycle SCORE_LOOP

                ! For scattering production, we need to use the post-collision
                ! weight as the estimate for the number of neutrons exiting a
                ! reaction with neutrons in the exit channel

                score = wgt

             case (SCORE_SCATTER_1)
                ! Skip any event where the particle didn't scatter
                if (p % event /= EVENT_SCATTER) cycle SCORE_LOOP

                ! The first scattering moment can be determined by using the
                ! rate of scattering reactions multiplied by the cosine of the
                ! change in neutron's angle due to the collision

                score = last_wgt * mu

             case (SCORE_SCATTER_2)
                ! Skip any event where the particle didn't scatter
                if (p % event /= EVENT_SCATTER) cycle SCORE_LOOP

                ! The second scattering moment can be determined in a similar
                ! manner to the first scattering moment

                score = last_wgt * 0.5*(3.0*mu*mu - ONE)

             case (SCORE_SCATTER_3)
                ! Skip any event where the particle didn't scatter
                if (p % event /= EVENT_SCATTER) cycle SCORE_LOOP

                ! The first scattering moment can be determined by using the
                ! rate of scattering reactions multiplied by the cosine of the
                ! change in neutron's angle due to the collision

                score = last_wgt * 0.5*(5.0*mu*mu*mu - 3.0*mu)

             case (SCORE_TRANSPORT)
                ! Skip any event where the particle didn't scatter
                if (p % event /= EVENT_SCATTER) cycle SCORE_LOOP

                ! get material macros
                macro_total = material_xs % total
                macro_scatt = material_xs % total - material_xs % absorption

                ! Score total rate - p1 scatter rate Note estimator needs to be
                ! adjusted since tallying is only occuring when a scatter has
                ! happend. Effectively this means multiplying the estimator by
                ! total/scatter macro
                score = (macro_total - mu*macro_scatt)*(ONE/macro_scatt)

             case (SCORE_DIFFUSION)
                ! Skip any event where the particle didn't scatter
                if (p % event /= EVENT_SCATTER) cycle SCORE_LOOP

                ! Temporarily store the scattering cross section
                score = material_xs % total - material_xs % absorption

                ! Since this only gets tallied at every scattering event, the
                ! flux estimator is 1/Sigma_s. Therefore, the diffusion
                ! coefficient times flux is 1/(3*Sigma_s*(Sigma_t -
                ! mu*Sigma_s)).

                score = last_wgt / (3.0_8 * score * (material_xs % total - &
                     mu * score))

             case (SCORE_N_1N)
                ! Skip any event where the particle didn't scatter
                if (p % event /= EVENT_SCATTER) cycle SCORE_LOOP

                ! Skip any events where weight of particle changed
                if (wgt /= last_wgt) cycle SCORE_LOOP

                ! All events that reach this point are (n,1n) reactions
                score = last_wgt

             case (SCORE_N_2N)
                ! Skip any event where the particle didn't scatter
                if (p % event /= EVENT_SCATTER) cycle SCORE_LOOP

                ! Skip any scattering events where the weight didn't double
                if (nint(wgt/last_wgt) /= 2) cycle SCORE_LOOP

                ! All events that reach this point are (n,2n) reactions
                score = last_wgt

             case (SCORE_N_3N)
                ! Skip any event where the particle didn't scatter
                if (p % event /= EVENT_SCATTER) cycle SCORE_LOOP

                ! Skip any scattering events where the weight didn't double
                if (nint(wgt/last_wgt) /= 3) cycle SCORE_LOOP

                ! All events that reach this point are (n,3n) reactions
                score = last_wgt

             case (SCORE_N_4N)
                ! Skip any event where the particle didn't scatter
                if (p % event /= EVENT_SCATTER) cycle SCORE_LOOP

                ! Skip any scattering events where the weight didn't double
                if (nint(wgt/last_wgt) /= 4) cycle SCORE_LOOP

                ! All events that reach this point are (n,3n) reactions
                score = last_wgt

             case (SCORE_ABSORPTION)
                ! Skip any event where the particle wasn't absorbed
                if (p % event == EVENT_SCATTER) cycle SCORE_LOOP

                ! All fission and absorption events will contribute here, so we
                ! can just use the particle's weight entering the collision

                score = last_wgt

             case (SCORE_FISSION)
                ! Skip any non-fission events
                if (p % event /= EVENT_FISSION) cycle SCORE_LOOP

                ! All fission events will contribute, so again we can use
                ! particle's weight entering the collision as the estimate for
                ! the fission reaction rate

                score = last_wgt

             case (SCORE_NU_FISSION)
                ! Skip any non-fission events
                if (p % event /= EVENT_FISSION) cycle SCORE_LOOP

                if (t % find_filter(FILTER_ENERGYOUT) > 0) then
                   ! Normally, we only need to make contributions to one scoring
                   ! bin. However, in the case of fission, since multiple
                   ! fission neutrons were emitted with different energies,
                   ! multiple outgoing energy bins may have been scored to. The
                   ! following logic treats this special case and scores to
                   ! multiple bins

                   call score_fission_eout(t, score_index)
                   cycle SCORE_LOOP

                else
                   ! If there is no outgoing energy filter, than we only need to
                   ! score to one bin. For the score to be 'analog', we need to
                   ! score the number of particles that were banked in the
                   ! fission bank. Since this was weighted by 1/keff, we
                   ! multiply by keff to get the proper score.

                   score = keff * p % wgt_bank

                end if

             case default
                message = "Invalid score type on tally " // to_str(t % id) // "."
                call fatal_error()
             end select
             
             ! Add score to tally
             call add_to_score(t % scores(score_index, filter_index), score)

          end do SCORE_LOOP

       end do NUCLIDE_LOOP
             
       ! If the user has specified that we can assume all tallies are spatially
       ! separate, this implies that once a tally has been scored to, we needn't
       ! check the others. This cuts down on overhead when there are many
       ! tallies specified

       if (assume_separate) exit TALLY_LOOP

       ! select next active tally
       curr_ptr => curr_ptr % next

    end do TALLY_LOOP

    ! Reset tally map positioning
    position = 0

    nullify(curr_ptr)

  end subroutine score_analog_tally

!===============================================================================
! SCORE_FISSION_EOUT handles a special case where we need to store neutron
! production rate with an outgoing energy filter (think of a fission matrix). In
! this case, we may need to score to multiple bins if there were multiple
! neutrons produced with different energies.
!===============================================================================

  subroutine score_fission_eout(t, i_score)

    type(TallyObject), pointer :: t
    integer, intent(in)        :: i_score ! index for score

    integer :: i             ! index of outgoing energy filter
    integer :: k             ! loop index for bank sites
    integer :: bin_energyout ! original outgoing energy bin
    integer :: i_filter      ! index for matching filter bin combination
    real(8) :: score         ! actualy score
    real(8) :: E_out         ! energy of fission bank site

    ! save original outgoing energy bin and score index
    i = t % find_filter(FILTER_ENERGYOUT)
    bin_energyout = t % matching_bins(i)

    ! Since the creation of fission sites is weighted such that it is
    ! expected to create n_particles sites, we need to multiply the
    ! score by keff to get the true nu-fission rate. Otherwise, the sum
    ! of all nu-fission rates would be ~1.0.

    ! loop over number of particles banked
    do k = 1, p % n_bank
       ! determine score based on bank site weight and keff
       score = keff * fission_bank(n_bank - p % n_bank + k) % wgt

       ! determine outgoing energy from fission bank
       E_out = fission_bank(n_bank - p % n_bank + k) % E

       ! change outgoing energy bin
       t % matching_bins(i) = binary_search(t % filters(i) % real_bins, &
            size(t % filters(i) % real_bins), E_out)

       ! determine scoring index
       i_filter = sum((t % matching_bins - 1) * t % stride) + 1

       ! Add score to tally
       call add_to_score(t % scores(i_score, i_filter), score)
    end do

    ! reset outgoing energy bin and score index
    t % matching_bins(i) = bin_energyout

  end subroutine score_fission_eout

!===============================================================================
! SCORE_TRACKLENGTH_TALLY calculates fluxes and reaction rates based on the
! track-length estimate of the flux. This is triggered at every event (surface
! crossing, lattice crossing, or collision) and thus cannot be done for tallies
! that require post-collision information.
!===============================================================================

  subroutine score_tracklength_tally(distance)

    real(8), intent(in) :: distance

    integer :: j                    ! loop index for scoring bins
    integer :: k                    ! loop index for nuclide bins
    integer :: filter_index         ! single index for single bin
    integer :: i_nuclide            ! index in nuclides array
    integer :: score_bin            ! scoring type, e.g. SCORE_FLUX
    integer :: score_index          ! scoring bin index
    real(8) :: flux                 ! tracklength estimate of flux
    real(8) :: score                ! actual score (e.g., flux*xs)
    real(8) :: atom_density         ! atom density of single nuclide in atom/b-cm
    logical :: found_bin            ! scoring bin found?
    type(TallyObject), pointer :: t => null()
    type(Material), pointer :: mat => null()
    type(ListInt), pointer :: curr_ptr => null()

    ! Determine track-length estimate of flux
    flux = p % wgt * distance

    ! set current pointer to active tracklength tallies
    curr_ptr => active_tracklength_tallies

    ! A loop over all tallies is necessary because we need to simultaneously
    ! determine different filter bins for the same tally in order to score to it

    TALLY_LOOP: do while (associated(curr_ptr))
       t => tallies(tracklength_tallies(curr_ptr % data))

       ! Check if this tally has a mesh filter -- if so, we treat it separately
       ! since multiple bins can be scored to with a single track
       
       if (t % find_filter(FILTER_MESH) > 0) then
          call score_tl_on_mesh(tracklength_tallies(curr_ptr % data), distance)
          curr_ptr => curr_ptr % next ! select next tally
          cycle
       end if

       ! =======================================================================
       ! DETERMINE SCORING BIN COMBINATION

       call get_scoring_bins(tracklength_tallies(curr_ptr % data), found_bin)
       if (.not. found_bin) then
         curr_ptr => curr_ptr % next
         cycle
       end if

       ! =======================================================================
       ! CALCULATE SCORES AND ACCUMULATE TALLY

       ! If we have made it here, we have a scoring combination of bins for this
       ! tally -- now we need to determine where in the scores array we should
       ! be accumulating the tally values

       ! Determine scoring index for this filter combination
       filter_index = sum((t % matching_bins - 1) * t % stride) + 1

       if (t % all_nuclides) then
          call score_all_nuclides(tracklength_tallies(curr_ptr % data), flux, &
                                  filter_index)
       else

          NUCLIDE_BIN_LOOP: do k = 1, t % n_nuclide_bins
             ! Get index of nuclide in nuclides array
             i_nuclide = t % nuclide_bins(k)

             if (i_nuclide > 0) then
                ! Get pointer to current material
                mat => materials(p % material)

                ! Determine if nuclide is actually in material
                NUCLIDE_MAT_LOOP: do j = 1, mat % n_nuclides
                   ! If index of nuclide matches the j-th nuclide listed in the
                   ! material, break out of the loop
                   if (i_nuclide == mat % nuclide(j)) exit

                   ! If we've reached the last nuclide in the material, it means
                   ! the specified nuclide to be tallied is not in this material
                   if (j == mat % n_nuclides) then
                      cycle NUCLIDE_BIN_LOOP
                   end if
                end do NUCLIDE_MAT_LOOP

                atom_density = mat % atom_density(j)
             end if

             ! Determine score for each bin
             SCORE_LOOP: do j = 1, t % n_score_bins
                ! determine what type of score bin
                score_bin = t % score_bins(j)

                if (i_nuclide > 0) then
                   ! Determine macroscopic nuclide cross section 
                   select case(score_bin)
                   case (SCORE_TOTAL)
                      score = micro_xs(i_nuclide) % total * &
                           atom_density * flux
                   case (SCORE_SCATTER)
                      score = (micro_xs(i_nuclide) % total - &
                           micro_xs(i_nuclide) % absorption) * &
                           atom_density * flux
                   case (SCORE_ABSORPTION)
                      score = micro_xs(i_nuclide) % absorption * &
                           atom_density * flux
                   case (SCORE_FISSION)
                      score = micro_xs(i_nuclide) % fission * &
                           atom_density * flux
                   case (SCORE_NU_FISSION)
                      score = micro_xs(i_nuclide) % nu_fission * &
                           atom_density * flux
                   case default
                      message = "Invalid score type on tally " // to_str(t % id) // "."
                      call fatal_error()
                   end select

                else
                   ! Determine macroscopic material cross section 
                   select case(score_bin)
                   case (SCORE_FLUX)
                      score = flux
                   case (SCORE_TOTAL)
                      score = material_xs % total * flux
                   case (SCORE_SCATTER)
                      score = (material_xs % total - material_xs % absorption) * flux
                   case (SCORE_ABSORPTION)
                      score = material_xs % absorption * flux
                   case (SCORE_FISSION)
                      score = material_xs % fission * flux
                   case (SCORE_NU_FISSION)
                      score = material_xs % nu_fission * flux
                   case default
                      message = "Invalid score type on tally " // to_str(t % id) // "."
                      call fatal_error()
                   end select
                end if

                ! Determine scoring bin index
                score_index = (k - 1)*t % n_score_bins + j

                ! Add score to tally
                call add_to_score(t % scores(score_index, filter_index), score)

             end do SCORE_LOOP

          end do NUCLIDE_BIN_LOOP
       end if

       ! If the user has specified that we can assume all tallies are spatially
       ! separate, this implies that once a tally has been scored to, we needn't
       ! check the others. This cuts down on overhead when there are many
       ! tallies specified

       if (assume_separate) exit TALLY_LOOP

       ! select next active tally
       curr_ptr => curr_ptr % next

    end do TALLY_LOOP

    ! Reset tally map positioning
    position = 0

    nullify(curr_ptr)

  end subroutine score_tracklength_tally

!===============================================================================
! SCORE_ALL_NUCLIDES tallies individual nuclide reaction rates specifically when
! the user requests <nuclides>all</nuclides>.
!===============================================================================

  subroutine score_all_nuclides(i_tally, flux, filter_index)

    integer, intent(in) :: i_tally
    real(8), intent(in) :: flux
    integer, intent(in) :: filter_index

    integer :: i             ! loop index for nuclides in material
    integer :: j             ! loop index for scoring bin types
    integer :: i_nuclide     ! index in nuclides array
    integer :: score_bin     ! type of score, e.g. SCORE_FLUX
    integer :: score_index   ! scoring bin index
    real(8) :: score         ! actual scoring tally value
    real(8) :: atom_density  ! atom density of single nuclide in atom/b-cm
    type(TallyObject), pointer :: t => null()
    type(Material),    pointer :: mat => null()

    ! Get pointer to tally
    t => tallies(i_tally)

    ! Get pointer to current material. We need this in order to determine what
    ! nuclides are in the material
    mat => materials(p % material)

    ! ==========================================================================
    ! SCORE ALL INDIVIDUAL NUCLIDE REACTION RATES

    NUCLIDE_LOOP: do i = 1, mat % n_nuclides

       ! Determine index in nuclides array and atom density for i-th nuclide in
       ! current material
       i_nuclide = mat % nuclide(i)
       atom_density = mat % atom_density(i)

       ! Loop over score types for each bin
       SCORE_LOOP: do j = 1, t % n_score_bins
          ! determine what type of score bin
          score_bin = t % score_bins(j)

          ! Determine macroscopic nuclide cross section 
          select case(score_bin)
          case (SCORE_TOTAL)
             score = micro_xs(i_nuclide) % total * atom_density * flux
          case (SCORE_SCATTER)
             score = (micro_xs(i_nuclide) % total - &
                  micro_xs(i_nuclide) % absorption) * atom_density * flux
          case (SCORE_ABSORPTION)
             score = micro_xs(i_nuclide) % absorption * atom_density * flux
          case (SCORE_FISSION)
             score = micro_xs(i_nuclide) % fission * atom_density * flux
          case (SCORE_NU_FISSION)
             score = micro_xs(i_nuclide) % nu_fission * atom_density * flux
          case default
             message = "Invalid score type on tally " // to_str(t % id) // "."
             call fatal_error()
          end select

          ! Determine scoring bin index based on what the index of the nuclide
          ! is in the nuclides array
          score_index = (i_nuclide - 1)*t % n_score_bins + j

          ! Add score to tally
          call add_to_score(t % scores(score_index, filter_index), score)

       end do SCORE_LOOP

    end do NUCLIDE_LOOP

    ! ==========================================================================
    ! SCORE ALL INDIVIDUAL NUCLIDE REACTION RATES

    ! Loop over score types for each bin
    MATERIAL_SCORE_LOOP: do j = 1, t % n_score_bins
       ! determine what type of score bin
       score_bin = t % score_bins(j)

       ! Determine macroscopic material cross section 
       select case(score_bin)
       case (SCORE_FLUX)
          score = flux
       case (SCORE_TOTAL)
          score = material_xs % total * flux
       case (SCORE_SCATTER)
          score = (material_xs % total - material_xs % absorption) * flux
       case (SCORE_ABSORPTION)
          score = material_xs % absorption * flux
       case (SCORE_FISSION)
          score = material_xs % fission * flux
       case (SCORE_NU_FISSION)
          score = material_xs % nu_fission * flux
       case default
          message = "Invalid score type on tally " // to_str(t % id) // "."
          call fatal_error()
       end select

       ! Determine scoring bin index based on what the index of the nuclide
       ! is in the nuclides array
       score_index = n_nuclides_total*t % n_score_bins + j

       ! Add score to tally
       call add_to_score(t % scores(score_index, filter_index), score)

    end do MATERIAL_SCORE_LOOP

  end subroutine score_all_nuclides

!===============================================================================
! SCORE_TL_ON_MESH calculate fluxes and reaction rates based on the track-length
! estimate of the flux specifically for tallies that have mesh filters. For
! these tallies, it is possible to score to multiple mesh cells for each track.
!===============================================================================

  subroutine score_tl_on_mesh(i_tally, d_track)

    integer, intent(in) :: i_tally
    real(8), intent(in) :: d_track

    integer :: i                    ! loop index for filter/score bins
    integer :: j                    ! loop index for direction
    integer :: k                    ! loop index for mesh cell crossings
    integer :: b                    ! loop index for nuclide bins
    integer :: ijk0(3)              ! indices of starting coordinates
    integer :: ijk1(3)              ! indices of ending coordinates
    integer :: ijk_cross(3)         ! indices of mesh cell crossed
    integer :: n_cross              ! number of surface crossings
    integer :: filter_index         ! single index for single bin
    integer :: score_bin            ! scoring bin, e.g. SCORE_FLUX
    integer :: i_nuclide            ! index in nuclides array
    integer :: score_index          ! scoring bin index
    integer :: i_filter_mesh        ! index of mesh filter in filters array
    real(8) :: atom_density         ! density of individual nuclide in atom/b-cm
    real(8) :: flux                 ! tracklength estimate of flux
    real(8) :: score                ! actual score (e.g., flux*xs)
    real(8) :: uvw(3)               ! cosine of angle of particle
    real(8) :: xyz0(3)              ! starting/intermediate coordinates
    real(8) :: xyz1(3)              ! ending coordinates of particle
    real(8) :: xyz_cross(3)         ! coordinates of next boundary
    real(8) :: d(3)                 ! distance to each bounding surface
    real(8) :: distance             ! distance traveled in mesh cell
    logical :: found_bin            ! was a scoring bin found?
    logical :: start_in_mesh        ! starting coordinates inside mesh?
    logical :: end_in_mesh          ! ending coordinates inside mesh?
    type(TallyObject),    pointer :: t => null()
    type(StructuredMesh), pointer :: m => null()
    type(Material),       pointer :: mat => null()

    t => tallies(i_tally)
    t % matching_bins = 1

    ! ==========================================================================
    ! CHECK IF THIS TRACK INTERSECTS THE MESH

    ! Copy starting and ending location of particle
    xyz0 = p % coord0 % xyz - (d_track - TINY_BIT) * p % coord0 % uvw
    xyz1 = p % coord0 % xyz  - TINY_BIT * p % coord0 % uvw

    ! Get index for mesh filter
    i_filter_mesh = t % find_filter(FILTER_MESH)

    ! Determine indices for starting and ending location
    m => meshes(t % filters(i_filter_mesh) % int_bins(1))
    call get_mesh_indices(m, xyz0, ijk0, start_in_mesh)
    call get_mesh_indices(m, xyz1, ijk1, end_in_mesh)

    ! Check if start or end is in mesh -- if not, check if track still
    ! intersects with mesh
    if ((.not. start_in_mesh) .and. (.not. end_in_mesh)) then
       if (.not. mesh_intersects(m, xyz0, xyz1)) return
    end if

    ! Reset starting and ending location
    xyz0 = p % coord0 % xyz - d_track * p % coord0 % uvw
    xyz1 = p % coord0 % xyz

    ! =========================================================================
    ! CHECK FOR SCORING COMBINATION FOR FILTERS OTHER THAN MESH

    FILTER_LOOP: do i = 1, t % n_filters

       select case (t % filters(i) % type)
       case (FILTER_UNIVERSE)
          ! determine next universe bin
          ! TODO: Account for multiple universes when performing this filter
          t % matching_bins(i) = get_next_bin(FILTER_UNIVERSE, &
               p % coord % universe, i_tally)

       case (FILTER_MATERIAL)
          t % matching_bins(i) = get_next_bin(FILTER_MATERIAL, &
               p % material, i_tally)

       case (FILTER_CELL)
          ! determine next cell bin
          ! TODO: Account for cells in multiple levels when performing this filter
          t % matching_bins(i) = get_next_bin(FILTER_CELL, &
               p % coord % cell, i_tally)

       case (FILTER_CELLBORN)
          ! determine next cellborn bin
          t % matching_bins(i) = get_next_bin(FILTER_CELLBORN, &
               p % cell_born, i_tally)

       case (FILTER_SURFACE)
          ! determine next surface bin
          t % matching_bins(i) = get_next_bin(FILTER_SURFACE, &
               p % surface, i_tally)

       case (FILTER_ENERGYIN)
          ! determine incoming energy bin
          k = t % filters(i) % n_bins

          ! check if energy of the particle is within energy bins
          if (p % E < t % filters(i) % real_bins(1) .or. &
               p % E > t % filters(i) % real_bins(k + 1)) then
             t % matching_bins(i) = NO_BIN_FOUND
          else
             ! search to find incoming energy bin
             t % matching_bins(i) = binary_search(t % filters(i) % real_bins, &
                  k + 1, p % E)
          end if

       end select
       
       ! Check if no matching bin was found
       if (t % matching_bins(i) == NO_BIN_FOUND) return

    end do FILTER_LOOP

    ! ==========================================================================
    ! DETERMINE WHICH MESH CELLS TO SCORE TO

    ! Calculate number of surface crossings
    n_cross = sum(abs(ijk1(:m % n_dimension) - ijk0(:m % n_dimension))) + 1

    ! Copy particle's direction
    uvw = p % coord0 % uvw

    ! Bounding coordinates
    do j = 1, m % n_dimension
       if (uvw(j) > 0) then
          xyz_cross(j) = m % lower_left(j) + ijk0(j) * m % width(j)
       else
          xyz_cross(j) = m % lower_left(j) + (ijk0(j) - 1) * m % width(j)
       end if
    end do

    MESH_LOOP: do k = 1, n_cross
       found_bin = .false.

       ! Calculate distance to each bounding surface. We need to treat special
       ! case where the cosine of the angle is zero since this would result in a
       ! divide-by-zero.

       if (k == n_cross) xyz_cross = xyz1
          
       do j = 1, m % n_dimension
          if (uvw(j) == 0) then
             d(j) = INFINITY
          else
             d(j) = (xyz_cross(j) - xyz0(j))/uvw(j)
          end if
       end do

       ! Determine the closest bounding surface of the mesh cell by calculating
       ! the minimum distance
          
       j = minloc(d(:m % n_dimension), 1)
       distance = d(j)

       ! Now use the minimum distance and diretion of the particle to determine
       ! which surface was crossed

       if (all(ijk0(:m % n_dimension) >= 1) .and. all(ijk0(:m % n_dimension) <= m % dimension)) then
          ijk_cross = ijk0
          found_bin = .true.
       end if

       ! Increment indices and determine new crossing point
       if (uvw(j) > 0) then
          ijk0(j) = ijk0(j) + 1
          xyz_cross(j) = xyz_cross(j) + m % width(j)
       else
          ijk0(j) = ijk0(j) - 1
          xyz_cross(j) = xyz_cross(j) - m % width(j)
       end if

       ! =======================================================================
       ! SCORE TO THIS MESH CELL

       if (found_bin) then
          ! Calculate track-length estimate of flux
          flux = p % wgt * distance

          ! Determine mesh bin
          t % matching_bins(i_filter_mesh) = mesh_indices_to_bin(m, ijk_cross)

          ! Determining scoring index
          filter_index = sum((t % matching_bins - 1) * t % stride) + 1

          if (t % all_nuclides) then
             ! Score reaction rates for each nuclide in material
             call score_all_nuclides(i_tally, flux, filter_index)

          else
             NUCLIDE_BIN_LOOP: do b = 1, t % n_nuclide_bins
                ! Get index of nuclide in nuclides array
                i_nuclide = t % nuclide_bins(b)

                if (i_nuclide > 0) then
                   ! Get pointer to current material
                   mat => materials(p % material)

                   ! Determine if nuclide is actually in material
                   NUCLIDE_MAT_LOOP: do j = 1, mat % n_nuclides
                      ! If index of nuclide matches the j-th nuclide listed in
                      ! the material, break out of the loop
                      if (i_nuclide == mat % nuclide(j)) exit

                      ! If we've reached the last nuclide in the material, it
                      ! means the specified nuclide to be tallied is not in this
                      ! material
                      if (j == mat % n_nuclides) then
                         cycle NUCLIDE_BIN_LOOP
                      end if
                   end do NUCLIDE_MAT_LOOP

                   atom_density = mat % atom_density(j)
                end if

                ! Determine score for each bin
                SCORE_LOOP: do j = 1, t % n_score_bins
                   ! determine what type of score bin
                   score_bin = t % score_bins(j)

                   if (i_nuclide > 0) then
                      ! Determine macroscopic nuclide cross section 
                      select case(score_bin)
                      case (SCORE_TOTAL)
                         score = micro_xs(i_nuclide) % total * &
                              atom_density * flux
                      case (SCORE_SCATTER)
                         score = (micro_xs(i_nuclide) % total - &
                              micro_xs(i_nuclide) % absorption) * &
                              atom_density * flux
                      case (SCORE_ABSORPTION)
                         score = micro_xs(i_nuclide) % absorption * &
                              atom_density * flux
                      case (SCORE_FISSION)
                         score = micro_xs(i_nuclide) % fission * &
                              atom_density * flux
                      case (SCORE_NU_FISSION)
                         score = micro_xs(i_nuclide) % nu_fission * &
                              atom_density * flux
                      case default
                         message = "Invalid score type on tally " // &
                              to_str(t % id) // "."
                         call fatal_error()
                      end select

                   else
                      ! Determine macroscopic material cross section 
                      select case(score_bin)
                      case (SCORE_FLUX)
                         score = flux
                      case (SCORE_TOTAL)
                         score = material_xs % total * flux
                      case (SCORE_SCATTER)
                         score = (material_xs % total - material_xs % absorption) * flux
                      case (SCORE_ABSORPTION)
                         score = material_xs % absorption * flux
                      case (SCORE_FISSION)
                         score = material_xs % fission * flux
                      case (SCORE_NU_FISSION)
                         score = material_xs % nu_fission * flux
                      case default
                         message = "Invalid score type on tally " // &
                              to_str(t % id) // "."
                         call fatal_error()
                      end select
                   end if

                   ! Determine scoring bin index
                   score_index = (b - 1)*t % n_score_bins + j

                   ! Add score to tally
                   call add_to_score(t % scores(score_index, filter_index), score)

                end do SCORE_LOOP

             end do NUCLIDE_BIN_LOOP
          end if
       end if

       ! Calculate new coordinates
       xyz0 = xyz0 + distance * uvw

    end do MESH_LOOP

  end subroutine score_tl_on_mesh

!===============================================================================
! GET_SCORING_BINS determines a combination of filter bins that should be scored
! for a tally based on the particle's current attributes.
!===============================================================================

  subroutine get_scoring_bins(i_tally, found_bin)

    integer, intent(in)     :: i_tally
    logical, intent(out)    :: found_bin

    integer :: i ! loop index for filters
    integer :: n ! number of bins for single filter
    real(8) :: E ! particle energy
    type(TallyObject),    pointer :: t => null()
    type(StructuredMesh), pointer :: m => null()

    found_bin = .true.
    t => tallies(i_tally)
    t % matching_bins = 1

    FILTER_LOOP: do i = 1, t % n_filters

       select case (t % filters(i) % type)
       case (FILTER_MESH)
          ! determine mesh bin
          m => meshes(t % filters(i) % int_bins(1))

          ! Determine if we're in the mesh first
          call get_mesh_bin(m, p % coord0 % xyz, t % matching_bins(i))

       case (FILTER_UNIVERSE)
          ! determine next universe bin
          ! TODO: Account for multiple universes when performing this filter
          t % matching_bins(i) = get_next_bin(FILTER_UNIVERSE, &
               p % coord % universe, i_tally)

       case (FILTER_MATERIAL)
          t % matching_bins(i) = get_next_bin(FILTER_MATERIAL, &
               p % material, i_tally)

       case (FILTER_CELL)
          ! determine next cell bin
          ! TODO: Account for cells in multiple levels when performing this filter
          t % matching_bins(i) = get_next_bin(FILTER_CELL, &
               p % coord % cell, i_tally)

       case (FILTER_CELLBORN)
          ! determine next cellborn bin
          t % matching_bins(i) = get_next_bin(FILTER_CELLBORN, &
               p % cell_born, i_tally)

       case (FILTER_SURFACE)
          ! determine next surface bin
          t % matching_bins(i) = get_next_bin(FILTER_SURFACE, &
               p % surface, i_tally)

       case (FILTER_ENERGYIN)
          ! determine incoming energy bin
          n = t % filters(i) % n_bins

          ! make sure the correct energy is used
          if (t % estimator == ESTIMATOR_TRACKLENGTH) then
             E = p % E
          else
             E = p % last_E
          end if

          ! check if energy of the particle is within energy bins
          if (E < t % filters(i) % real_bins(1) .or. &
               E > t % filters(i) % real_bins(n + 1)) then
             t % matching_bins(i) = NO_BIN_FOUND
          else
             ! search to find incoming energy bin
             t % matching_bins(i) = binary_search(t % filters(i) % real_bins, &
                  n + 1, E)
          end if

       case (FILTER_ENERGYOUT)
          ! determine outgoing energy bin
          n = t % filters(i) % n_bins

          ! check if energy of the particle is within energy bins
          if (E < t % filters(i) % real_bins(1) .or. &
               E > t % filters(i) % real_bins(n + 1)) then
             t % matching_bins(i) = NO_BIN_FOUND
          else
             ! search to find incoming energy bin
             t % matching_bins(i) = binary_search(t % filters(i) % real_bins, &
                  n + 1, p % E)
          end if

       end select

       ! If the current filter didn't match, exit this subroutine
       if (t % matching_bins(i) == NO_BIN_FOUND) then
          found_bin = .false.
          return
       end if

    end do FILTER_LOOP

  end subroutine get_scoring_bins

!===============================================================================
! SCORE_SURFACE_CURRENT tallies surface crossings in a mesh tally by manually
! determining which mesh surfaces were crossed
!===============================================================================

  subroutine score_surface_current()

    integer :: j                    ! loop indices
    integer :: k                    ! loop indices
    integer :: ijk0(3)              ! indices of starting coordinates
    integer :: ijk1(3)              ! indices of ending coordinates
    integer :: n_cross              ! number of surface crossings
    integer :: n                    ! number of incoming energy bins
    integer :: filter_index         ! index of scoring bin
    integer :: i_filter_mesh        ! index of mesh filter in filters array
    real(8) :: uvw(3)               ! cosine of angle of particle
    real(8) :: xyz0(3)              ! starting/intermediate coordinates
    real(8) :: xyz1(3)              ! ending coordinates of particle
    real(8) :: xyz_cross(3)         ! coordinates of bounding surfaces
    real(8) :: d(3)                 ! distance to each bounding surface
    real(8) :: distance             ! actual distance traveled
    logical :: start_in_mesh        ! particle's starting xyz in mesh?
    logical :: end_in_mesh          ! particle's ending xyz in mesh?
    logical :: x_same               ! same starting/ending x index (i)
    logical :: y_same               ! same starting/ending y index (j)
    logical :: z_same               ! same starting/ending z index (k)
    type(TallyObject),    pointer :: t => null()
    type(StructuredMesh), pointer :: m => null()
    type(ListInt), pointer :: curr_ptr => null()

    ! set current pointer to active current tallies
    curr_ptr => active_current_tallies

    TALLY_LOOP: do while (associated(curr_ptr))
       ! Copy starting and ending location of particle
       xyz0 = p % last_xyz
       xyz1 = p % coord0 % xyz

       ! Get pointer to tally
       t => tallies(current_tallies(curr_ptr % data))

       ! Get index for filter mesh
       i_filter_mesh = t % find_filter(FILTER_MESH)

       ! Determine indices for starting and ending location
       m => meshes(t % filters(i_filter_mesh) % int_bins(1))
       call get_mesh_indices(m, xyz0, ijk0, start_in_mesh)
       call get_mesh_indices(m, xyz1, ijk1, end_in_mesh)

       ! Check to if start or end is in mesh -- if not, check if track still
       ! intersects with mesh
       if ((.not. start_in_mesh) .and. (.not. end_in_mesh)) then
          if (.not. mesh_intersects(m, xyz0, xyz1)) then
            curr_ptr => curr_ptr % next ! select next tally
            cycle
           end if
       end if

       ! Calculate number of surface crossings
       n_cross = sum(abs(ijk1 - ijk0))
       if (n_cross == 0) then
         curr_ptr => curr_ptr % next ! select next tally
         cycle
       end if

       ! Copy particle's direction
       uvw = p % coord0 % uvw

       ! determine incoming energy bin
       j = t % find_filter(FILTER_ENERGYIN)
       if (j > 0) then
          n = t % filters(j) % n_bins
          ! check if energy of the particle is within energy bins
          if (p % E < t % filters(j) % real_bins(1) .or. &
               p % E > t % filters(j) % real_bins(n + 1)) then
            curr_ptr => curr_ptr % next ! select next tally
            cycle
          end if

          ! search to find incoming energy bin
          t % matching_bins(j) = binary_search(t % filters(j) % real_bins, &
               n + 1, p % E)
       end if

       ! =======================================================================
       ! SPECIAL CASES WHERE TWO INDICES ARE THE SAME

       x_same = (ijk0(1) == ijk1(1))
       y_same = (ijk0(2) == ijk1(2))
       z_same = (ijk0(3) == ijk1(3))

       if (x_same .and. y_same) then
          ! Only z crossings
          if (uvw(3) > 0) then
             do j = ijk0(3), ijk1(3) - 1
                ijk0(3) = j
                if (all(ijk0 >= 0) .and. all(ijk0 <= m % dimension)) then
                   t % matching_bins(t % n_filters + 1) = OUT_TOP
                   t % matching_bins(i_filter_mesh) = &
                        mesh_indices_to_bin(m, ijk0 + 1)
                   filter_index = sum((t % matching_bins - 1) * t % stride) + 1
                   call add_to_score(t % scores(1, filter_index), p % wgt)
                end if
             end do
          else
             do j = ijk0(3) - 1, ijk1(3), -1
                ijk0(3) = j
                if (all(ijk0 >= 0) .and. all(ijk0 <= m % dimension)) then
                   t % matching_bins(t % n_filters + 1) = IN_TOP
                   t % matching_bins(i_filter_mesh) = &
                        mesh_indices_to_bin(m, ijk0 + 1)
                   filter_index = sum((t % matching_bins - 1) * t % stride) + 1
                   call add_to_score(t % scores(1, filter_index), p % wgt)
                end if
             end do
          end if
          curr_ptr => curr_ptr % next ! select next tally
          cycle
       elseif (x_same .and. z_same) then
          ! Only y crossings
          if (uvw(2) > 0) then
             do j = ijk0(2), ijk1(2) - 1
                ijk0(2) = j
                if (all(ijk0 >= 0) .and. all(ijk0 <= m % dimension)) then
                   t % matching_bins(t % n_filters + 1) = OUT_FRONT
                   t % matching_bins(i_filter_mesh) = &
                        mesh_indices_to_bin(m, ijk0 + 1)
                   filter_index = sum((t % matching_bins - 1) * t % stride) + 1
                   call add_to_score(t % scores(1, filter_index), p % wgt)
                end if
             end do
          else
             do j = ijk0(2) - 1, ijk1(2), -1
                ijk0(2) = j
                if (all(ijk0 >= 0) .and. all(ijk0 <= m % dimension)) then
                   t % matching_bins(t % n_filters + 1) = IN_FRONT
                   t % matching_bins(i_filter_mesh) = &
                        mesh_indices_to_bin(m, ijk0 + 1)
                   filter_index = sum((t % matching_bins - 1) * t % stride) + 1
                   call add_to_score(t % scores(1, filter_index), p % wgt)
                end if
             end do
          end if
          curr_ptr => curr_ptr % next ! select next tally
          cycle
       elseif (y_same .and. z_same) then
          ! Only x crossings
          if (uvw(1) > 0) then
             do j = ijk0(1), ijk1(1) - 1
                ijk0(1) = j
                if (all(ijk0 >= 0) .and. all(ijk0 <= m % dimension)) then
                   t % matching_bins(t % n_filters + 1) = OUT_RIGHT
                   t % matching_bins(i_filter_mesh) = &
                        mesh_indices_to_bin(m, ijk0 + 1)
                   filter_index = sum((t % matching_bins - 1) * t % stride) + 1
                   call add_to_score(t % scores(1, filter_index), p % wgt)
                end if
             end do
          else
             do j = ijk0(1) - 1, ijk1(1), -1
                ijk0(1) = j
                if (all(ijk0 >= 0) .and. all(ijk0 <= m % dimension)) then
                   t % matching_bins(t % n_filters + 1) = IN_RIGHT
                   t % matching_bins(i_filter_mesh) = &
                        mesh_indices_to_bin(m, ijk0 + 1)
                   filter_index = sum((t % matching_bins - 1) * t % stride) + 1
                   call add_to_score(t % scores(1, filter_index), p % wgt)
                end if
             end do
          end if
          curr_ptr => curr_ptr % next ! select next tally
          cycle
       end if

       ! =======================================================================
       ! GENERIC CASE

       ! Bounding coordinates
       do j = 1, 3
          if (uvw(j) > 0) then
             xyz_cross(j) = m % lower_left(j) + ijk0(j) * m % width(j)
          else
             xyz_cross(j) = m % lower_left(j) + (ijk0(j) - 1) * m % width(j)
          end if
       end do

       do k = 1, n_cross
          ! Reset scoring bin index
          t % matching_bins(t % n_filters + 1) = 0

          ! Calculate distance to each bounding surface. We need to treat
          ! special case where the cosine of the angle is zero since this would
          ! result in a divide-by-zero.
          
          do j = 1, 3
             if (uvw(j) == 0) then
                d(j) = INFINITY
             else
                d(j) = (xyz_cross(j) - xyz0(j))/uvw(j)
             end if
          end do

          ! Determine the closest bounding surface of the mesh cell by
          ! calculating the minimum distance
          
          distance = minval(d)

          ! Now use the minimum distance and diretion of the particle to
          ! determine which surface was crossed
          
          if (distance == d(1)) then
             if (uvw(1) > 0) then
                ! Crossing into right mesh cell -- this is treated as outgoing
                ! current from (i,j,k)
                if (all(ijk0 >= 0) .and. all(ijk0 <= m % dimension)) then
                   t % matching_bins(t % n_filters + 1) = OUT_RIGHT
                   t % matching_bins(i_filter_mesh) = &
                        mesh_indices_to_bin(m, ijk0 + 1)
                end if
                ijk0(1) = ijk0(1) + 1
                xyz_cross(1) = xyz_cross(1) + m % width(1)
             else
                ! Crossing into left mesh cell -- this is treated as incoming
                ! current in (i-1,j,k)
                ijk0(1) = ijk0(1) - 1
                xyz_cross(1) = xyz_cross(1) - m % width(1)
                if (all(ijk0 >= 0) .and. all(ijk0 <= m % dimension)) then
                   t % matching_bins(t % n_filters + 1) = IN_RIGHT
                   t % matching_bins(i_filter_mesh) = &
                        mesh_indices_to_bin(m, ijk0 + 1)
                end if
             end if
          elseif (distance == d(2)) then
             if (uvw(2) > 0) then
                ! Crossing into front mesh cell -- this is treated as outgoing
                ! current in (i,j,k)
                if (all(ijk0 >= 0) .and. all(ijk0 <= m % dimension)) then
                   t % matching_bins(t % n_filters + 1) = OUT_FRONT
                   t % matching_bins(i_filter_mesh) = &
                        mesh_indices_to_bin(m, ijk0 + 1)
                end if
                ijk0(2) = ijk0(2) + 1
                xyz_cross(2) = xyz_cross(2) + m % width(2)
             else
                ! Crossing into back mesh cell -- this is treated as incoming
                ! current in (i,j-1,k)
                ijk0(2) = ijk0(2) - 1
                xyz_cross(2) = xyz_cross(2) - m % width(2)
                if (all(ijk0 >= 0) .and. all(ijk0 <= m % dimension)) then
                   t % matching_bins(t % n_filters + 1) = IN_FRONT
                   t % matching_bins(i_filter_mesh) = &
                        mesh_indices_to_bin(m, ijk0 + 1)
                end if
             end if
          else if (distance == d(3)) then
             if (uvw(3) > 0) then
                ! Crossing into top mesh cell -- this is treated as outgoing
                ! current in (i,j,k)
                if (all(ijk0 >= 0) .and. all(ijk0 <= m % dimension)) then
                   t % matching_bins(t % n_filters + 1) = OUT_TOP
                   t % matching_bins(i_filter_mesh) = &
                        mesh_indices_to_bin(m, ijk0 + 1)
                end if
                ijk0(3) = ijk0(3) + 1
                xyz_cross(3) = xyz_cross(3) + m % width(3)
             else
                ! Crossing into bottom mesh cell -- this is treated as incoming
                ! current in (i,j,k-1)
                ijk0(3) = ijk0(3) - 1
                xyz_cross(3) = xyz_cross(3) - m % width(3)
                if (all(ijk0 >= 0) .and. all(ijk0 <= m % dimension)) then
                   t % matching_bins(t % n_filters + 1) = IN_TOP
                   t % matching_bins(i_filter_mesh) = &
                        mesh_indices_to_bin(m, ijk0 + 1)
                end if
             end if
          end if

          ! Determine scoring index
          if (t % matching_bins(t % n_filters + 1) > 0) then
             filter_index = sum((t % matching_bins - 1) * t % stride) + 1

             ! Check for errors
             if (filter_index <= 0 .or. filter_index > &
                  t % total_filter_bins) then
                message = "Score index outside range."
                call fatal_error()
             end if

             ! Add to surface current tally
             call add_to_score(t % scores(1, filter_index), p % wgt)
          end if

          ! Calculate new coordinates
          xyz0 = xyz0 + distance * uvw
       end do

     ! select next active tally
     curr_ptr => curr_ptr % next

    end do TALLY_LOOP

    nullify(curr_ptr)

  end subroutine score_surface_current

!===============================================================================
! GET_NEXT_BIN determines the next scoring bin for a particular filter variable
!===============================================================================

  function get_next_bin(filter_type, filter_value, i_tally) result(bin)

    integer, intent(in) :: filter_type  ! e.g. FILTER_MATERIAL
    integer, intent(in) :: filter_value ! value of filter, e.g. material 3
    integer, intent(in) :: i_tally      ! index of tally
    integer             :: bin          ! index of filter

    integer :: i_tally_check
    integer :: n

    ! If there are no scoring bins for this item, then return immediately
    if (.not. allocated(tally_maps(filter_type) % items(filter_value) % elements)) then
       bin = NO_BIN_FOUND
       return
    end if

    ! Check how many elements there are for this item
    n = size(tally_maps(filter_type) % items(filter_value) % elements)

    do
       ! Increment position in elements
       position(filter_type) = position(filter_type) + 1

       ! If we've reached the end of the array, there is no more bin to score to
       if (position(filter_type) > n) then
          position(filter_type) = 0
          bin = NO_BIN_FOUND
          return
       end if

       i_tally_check = tally_maps(filter_type) % items(filter_value) % &
            elements(position(filter_type)) % index_tally

       if (i_tally_check > i_tally) then
          ! Since the index being checked against is greater than the index we
          ! need (and the tally indices were added to elements sequentially), we
          ! know that no more bins will be scoring bins for this tally
          position(filter_type) = 0
          bin = NO_BIN_FOUND
          return
       elseif (i_tally_check == i_tally) then
          ! Found a match
          bin = tally_maps(filter_type) % items(filter_value) % &
               elements(position(filter_type)) % index_bin
          return
       end if

    end do

  end function get_next_bin

!===============================================================================
! SYNCHRONIZE_TALLIES accumulates the sum of the contributions from each history
! within the batch to a new random variable
!===============================================================================

  subroutine synchronize_tallies()

    type(ListInt), pointer :: curr_ptr => null()

#ifdef MPI
    if (reduce_tallies) call reduce_tally_values()
#endif

    ! Increase number of realizations
    if (reduce_tallies) then
       n_realizations = n_realizations + 1
    else
       n_realizations = n_realizations + n_procs
    end if

    if (master .or. (.not. reduce_tallies)) then
       ! Accumulate scores for each tally
       curr_ptr => active_tallies
       do while(associated(curr_ptr))
          call accumulate_score(tallies(curr_ptr % data) % scores)
          curr_ptr => curr_ptr % next
       end do

       if (run_mode == MODE_CRITICALITY) then
          ! Before accumulating scores for global_tallies, we need to get the
          ! current batch estimate of k_analog for displaying to output
          k_batch(current_batch) = global_tallies(K_ANALOG) % value
       end if

       ! Accumulate scores for global tallies
       call accumulate_score(global_tallies)
    end if

    if (associated(curr_ptr)) nullify(curr_ptr)

  end subroutine synchronize_tallies

!===============================================================================
! REDUCE_TALLY_VALUES collects all the results from tallies onto one processor
!===============================================================================

#ifdef MPI
  subroutine reduce_tally_values()

    integer :: n      ! number of filter bins
    integer :: m      ! number of score bins
    integer :: n_bins ! total number of bins
    real(8), allocatable :: tally_temp(:,:) ! contiguous array of scores
    real(8) :: global_temp(N_GLOBAL_TALLIES)
    real(8) :: dummy  ! temporary receive buffer for non-root reduces
    type(TallyObject), pointer :: t => null()
    type(ListInt), pointer :: curr_ptr => null()

    curr_ptr => active_tallies
    do while(associated(curr_ptr))
       t => tallies(curr_ptr % data)

       m = t % total_score_bins
       n = t % total_filter_bins
       n_bins = m*n

       allocate(tally_temp(m,n))

       tally_temp = t % scores(:,:) % value

       if (master) then
          ! The MPI_IN_PLACE specifier allows the master to copy values into
          ! a receive buffer without having a temporary variable
          call MPI_REDUCE(MPI_IN_PLACE, tally_temp, n_bins, MPI_REAL8, &
               MPI_SUM, 0, MPI_COMM_WORLD, mpi_err)

          ! Transfer values to value on master
          t % scores(:,:) % value = tally_temp
       else
          ! Receive buffer not significant at other processors
          call MPI_REDUCE(tally_temp, dummy, n_bins, MPI_REAL8, &
               MPI_SUM, 0, MPI_COMM_WORLD, mpi_err)

          ! Reset value on other processors
          t % scores(:,:) % value = 0
       end if

       deallocate(tally_temp)
       curr_ptr => curr_ptr % next
    end do

    ! Copy global tallies into array to be reduced
    global_temp = global_tallies(:) % value

    if (master) then
       call MPI_REDUCE(MPI_IN_PLACE, global_temp, N_GLOBAL_TALLIES, &
            MPI_REAL8, MPI_SUM, 0, MPI_COMM_WORLD, mpi_err)

       ! Transfer values back to global_tallies on master
       global_tallies(:) % value = global_temp
    else
       ! Receive buffer not significant at other processors
       call MPI_REDUCE(global_temp, dummy, N_GLOBAL_TALLIES, &
            MPI_REAL8, MPI_SUM, 0, MPI_COMM_WORLD, mpi_err)
       
       ! Reset value on other processors
       global_tallies(:) % value = ZERO
    end if

    ! We also need to determine the total starting weight of particles from the
    ! last realization
    if (master) then
       call MPI_REDUCE(MPI_IN_PLACE, total_weight, 1, MPI_REAL8, MPI_SUM, &
            0, MPI_COMM_WORLD, mpi_err)
    else
       ! Receive buffer not significant at other processors
       call MPI_REDUCE(total_weight, dummy, 1, MPI_REAL8, MPI_SUM, &
            0, MPI_COMM_WORLD, mpi_err)
    end if

    if (associated(curr_ptr)) nullify(curr_ptr)

  end subroutine reduce_tally_values
#endif

!===============================================================================
<<<<<<< HEAD
! REDUCE_TALLY_SUMS gathers data from the sum and sum_sq member variables of
! TallyScores rather than the data from values. This is used if the user
! specified that tallies should not be reduced and scores are accumulated on
! every processor *before* being reduced.
! ===============================================================================

#ifdef MPI
  subroutine reduce_tally_sums()

    integer :: n      ! number of filter bins
    integer :: m      ! number of score bins
    integer :: n_bins ! total number of bins
    real(8), allocatable :: tally_temp(:,:,:) ! contiguous array of scores
    real(8) :: global_temp(2,N_GLOBAL_TALLIES)
    real(8) :: dummy  ! temporary receive buffer for non-root reduces
    type(TallyObject), pointer :: t => null()
    type(ListInt), pointer :: curr_ptr => null()

    curr_ptr => active_tallies
    do while(associated(curr_ptr))
       t => tallies(curr_ptr % data)

       m = t % total_score_bins
       n = t % total_filter_bins
       n_bins = m*n*2

       allocate(tally_temp(2,m,n))

       tally_temp(1,:,:) = t % scores(:,:) % sum
       tally_temp(2,:,:) = t % scores(:,:) % sum_sq

       if (master) then
          ! The MPI_IN_PLACE specifier allows the master to copy values into a
          ! receive buffer without having a temporary variable
          call MPI_REDUCE(MPI_IN_PLACE, tally_temp, n_bins, MPI_REAL8, MPI_SUM, &
               0, MPI_COMM_WORLD, mpi_err)

          ! Transfer values to value on master
          t % scores(:,:) % sum    = tally_temp(1,:,:)
          t % scores(:,:) % sum_sq = tally_temp(2,:,:)
       else
          ! Receive buffer not significant at other processors
          call MPI_REDUCE(tally_temp, dummy, n_bins, MPI_REAL8, MPI_SUM, &
               0, MPI_COMM_WORLD, mpi_err)
       end if

       deallocate(tally_temp)
       curr_ptr => curr_ptr % next

    end do

    n_bins = 2 * N_GLOBAL_TALLIES

    global_temp(1,:) = global_tallies(:) % sum
    global_temp(2,:) = global_tallies(:) % sum_sq

    if (master) then
       ! The MPI_IN_PLACE specifier allows the master to copy values into a
       ! receive buffer without having a temporary variable
       call MPI_REDUCE(MPI_IN_PLACE, global_temp, n_bins, MPI_REAL8, MPI_SUM, &
            0, MPI_COMM_WORLD, mpi_err)
       
       ! Transfer values to value on master
       global_tallies(:) % sum    = global_temp(1,:)
       global_tallies(:) % sum_sq = global_temp(2,:)
    else
       ! Receive buffer not significant at other processors
       call MPI_REDUCE(global_temp, dummy, n_bins, MPI_REAL8, MPI_SUM, &
            0, MPI_COMM_WORLD, mpi_err)
    end if

    if (associated(curr_ptr)) nullify(curr_ptr)

  end subroutine reduce_tally_sums
#endif

!===============================================================================
=======
>>>>>>> 5006f316
! WRITE_TALLIES creates an output file and writes out the mean values of all
! tallies and their standard deviations
!===============================================================================

  subroutine write_tallies()

    integer :: i            ! index in tallies array
    integer :: j            ! level in tally hierarchy
    integer :: k            ! loop index for scoring bins
    integer :: n            ! loop index for nuclides
    integer :: type         ! type of tally filter        
    integer :: indent       ! number of spaces to preceed output
    integer :: filter_index ! index in scores array for filters
    integer :: score_index  ! scoring bin index
    integer :: i_nuclide    ! index in nuclides array
    integer :: i_listing    ! index in xs_listings array
    real(8) :: t_value      ! t-values for confidence intervals
    real(8) :: alpha        ! significance level for CI
    character(MAX_FILE_LEN) :: filename                    ! name of output file
    character(15)           :: filter_name(N_FILTER_TYPES) ! names of tally filters
    character(27)           :: score_name(N_SCORE_TYPES)   ! names of scoring function
    type(TallyObject), pointer :: t

    ! Skip if there are no tallies
    if (n_tallies == 0) return

    ! Initialize names for tally filter types
    filter_name(FILTER_UNIVERSE)  = "Universe"
    filter_name(FILTER_MATERIAL)  = "Material"
    filter_name(FILTER_CELL)      = "Cell"
    filter_name(FILTER_CELLBORN)  = "Birth Cell"
    filter_name(FILTER_SURFACE)   = "Surface"
    filter_name(FILTER_MESH)      = "Mesh"
    filter_name(FILTER_ENERGYIN)  = "Incoming Energy"
    filter_name(FILTER_ENERGYOUT) = "Outgoing Energy"

    ! Initialize names for scores
    score_name(abs(SCORE_FLUX))       = "Flux"
    score_name(abs(SCORE_TOTAL))      = "Total Reaction Rate"
    score_name(abs(SCORE_SCATTER))    = "Scattering Rate"
    score_name(abs(SCORE_NU_SCATTER)) = "Scattering Production Rate"
    score_name(abs(SCORE_SCATTER_1))  = "First Scattering Moment"
    score_name(abs(SCORE_SCATTER_2))  = "Second Scattering Moment"
    score_name(abs(SCORE_SCATTER_3))  = "Third Scattering Moment"
    score_name(abs(SCORE_TRANSPORT))  = "Transport Rate"
    score_name(abs(SCORE_DIFFUSION))  = "Diffusion Coefficient"
    score_name(abs(SCORE_N_1N))       = "(n,1n) Rate"
    score_name(abs(SCORE_N_2N))       = "(n,2n) Rate"
    score_name(abs(SCORE_N_3N))       = "(n,3n) Rate"
    score_name(abs(SCORE_N_4N))       = "(n,4n) Rate"
    score_name(abs(SCORE_ABSORPTION)) = "Absorption Rate"
    score_name(abs(SCORE_FISSION))    = "Fission Rate"
    score_name(abs(SCORE_NU_FISSION)) = "Nu-Fission Rate"

    ! Create filename for tally output
    if (run_mode == MODE_TALLIES) then
       filename = "tallies." // trim(to_str(restart_batch)) // ".out"
    else
       filename = "tallies.out"
    end if

    ! Open tally file for writing
    open(FILE=filename, UNIT=UNIT_TALLY, STATUS='replace', ACTION='write')

    ! Calculate t-value for confidence intervals
    if (confidence_intervals) then
       alpha = ONE - CONFIDENCE_LEVEL
       t_value = t_percentile(ONE - alpha/TWO, n_realizations - 1)
    end if

    TALLY_LOOP: do i = 1, n_tallies
       t => tallies(i)

       ! Multiply uncertainty by t-value
       if (confidence_intervals) then
          do k = 1, size(t % scores, 2)
             do j = 1, size(t % scores, 1)
                t % scores(j,k) % sum_sq = t_value * t % scores(j,k) % sum_sq
             end do
          end do
       end if

       ! Write header block
       if (t % label == "") then
          call header("TALLY " // trim(to_str(t % id)), unit=UNIT_TALLY, &
             level=3)
       else
          call header("TALLY " // trim(to_str(t % id)) // ": " &
             // trim(t % label), unit=UNIT_TALLY, level=3)
       endif
       
       ! Handle surface current tallies separately
       if (t % type == TALLY_SURFACE_CURRENT) then
          call write_surface_current(t)
          cycle
       end if

       ! WARNING: Admittedly, the logic for moving for printing scores is
       ! extremely confusing and took quite a bit of time to get correct. The
       ! logic is structured this way since it is not practical to have a do
       ! loop for each filter variable (given that only a few filters are likely
       ! to be used for a given tally.

       ! Initialize bins, filter level, and indentation
       t % matching_bins = 0
       j = 1
       indent = 0

       print_bin: do
          find_bin: do
             ! Increment bin combination
             t % matching_bins(j) = t % matching_bins(j) + 1

             ! =================================================================
             ! REACHED END OF BINS FOR THIS FILTER, MOVE TO NEXT FILTER

             if (t % matching_bins(j) > t % filters(j) % n_bins) then
                ! If this is the first filter, then exit
                if (j == 1) exit print_bin

                t % matching_bins(j) = 0
                j = j - 1
                indent = indent - 2

             ! =================================================================
             ! VALID BIN -- WRITE FILTER INFORMATION OR EXIT TO WRITE SCORES

             else
                ! Check for no filters
                if (t % n_filters == 0) exit find_bin

                ! Check if this is last filter
                if (j == t % n_filters) exit find_bin

                ! Print current filter information
                type = t % filters(j) % type
                write(UNIT=UNIT_TALLY, FMT='(1X,2A,1X,A)') repeat(" ", indent), &
                     trim(filter_name(type)), trim(get_label(t, j))
                indent = indent + 2
                j = j + 1
             end if

          end do find_bin

          ! Print filter information
          if (t % n_filters > 0) then
             type = t % filters(j) % type
             write(UNIT=UNIT_TALLY, FMT='(1X,2A,1X,A)') repeat(" ", indent), &
                  trim(filter_name(type)), trim(get_label(t, j))
          end if

          ! Determine scoring index for this bin combination -- note that unlike
          ! in the score_tally subroutine, we have to use max(bins,1) since all
          ! bins below the lowest filter level will be zeros

          filter_index = sum((max(t % matching_bins,1) - 1) * t % stride) + 1

          ! Write scores for this filter bin combination
          score_index = 0
          if (t % n_filters > 0) indent = indent + 2
          do n = 1, t % n_nuclide_bins
             ! Write label for nuclide
             i_nuclide = t % nuclide_bins(n)
             if (i_nuclide == -1) then
                write(UNIT=UNIT_TALLY, FMT='(1X,2A,1X,A)') repeat(" ", indent), &
                     "Total Material"
             else
                i_listing = nuclides(i_nuclide) % listing
                write(UNIT=UNIT_TALLY, FMT='(1X,2A,1X,A)') repeat(" ", indent), &
                     trim(xs_listings(i_listing) % alias)
             end if

             indent = indent + 2
             do k = 1, t % n_score_bins
                score_index = score_index + 1
                write(UNIT=UNIT_TALLY, FMT='(1X,2A,1X,A,"+/- ",A)') & 
                     repeat(" ", indent), score_name(abs(t % score_bins(k))), &
                     to_str(t % scores(score_index,filter_index) % sum), &
                     trim(to_str(t % scores(score_index,filter_index) % sum_sq))
             end do
             indent = indent - 2

          end do
          indent = indent - 2

       end do print_bin

    end do TALLY_LOOP

    close(UNIT=UNIT_TALLY)

  end subroutine write_tallies

!===============================================================================
! WRITE_SURFACE_CURRENT writes out surface current tallies over a mesh to the
! tallies.out file.
!===============================================================================

  subroutine write_surface_current(t)

    type(TallyObject), pointer :: t

    integer :: i                    ! mesh index for x
    integer :: j                    ! mesh index for y
    integer :: k                    ! mesh index for z
    integer :: l                    ! index for energy
    integer :: i_filter_mesh
    integer :: i_filter_ein
    integer :: n                    ! number of incoming energy bins
    integer :: len1                 ! length of string 
    integer :: len2                 ! length of string 
    integer :: filter_index         ! index in scores array for filters
    logical :: print_ebin           ! should incoming energy bin be displayed?
    character(MAX_LINE_LEN) :: string
    type(StructuredMesh), pointer :: m => null()

    ! Get pointer to mesh
    i_filter_mesh = t % find_filter(FILTER_MESH)
    m => meshes(t % filters(i_filter_mesh) % int_bins(1))

    ! initialize bins array
    t % matching_bins = 1

    ! determine how many energy in bins there are
    i_filter_ein = t % find_filter(FILTER_ENERGYIN)
    if (i_filter_ein > 0) then
       print_ebin = .true.
       n = t % filters(i_filter_ein) % n_bins
    else
       print_ebin = .false.
       n = 1
    end if

    do i = 1, m % dimension(1)
       string = "Mesh Index (" // trim(to_str(i)) // ", "
       len1 = len_trim(string)
       do j = 1, m % dimension(2)
          string = string(1:len1+1) // trim(to_str(j)) // ", "
          len2 = len_trim(string)
          do k = 1, m % dimension(3)
             ! Write mesh cell index
             string = string(1:len2+1) // trim(to_str(k)) // ")"
             write(UNIT=UNIT_TALLY, FMT='(1X,A)') trim(string)

             do l = 1, n
                if (print_ebin) then
                   ! Set incoming energy bin
                   t % matching_bins(i_filter_ein) = l

                   ! Write incoming energy bin
                   write(UNIT=UNIT_TALLY, FMT='(3X,A,1X,A)') &
                        "Incoming Energy", trim(get_label(t, i_filter_ein))
                end if

                ! Left Surface
                t % matching_bins(i_filter_mesh) = &
                     mesh_indices_to_bin(m, (/ i-1, j, k /) + 1)
                t % matching_bins(t % n_filters + 1) = IN_RIGHT
                filter_index = sum((t % matching_bins - 1) * t % stride) + 1
                write(UNIT=UNIT_TALLY, FMT='(5X,A,T35,A,"+/- ",A)') & 
                     "Outgoing Current to Left", &
                     to_str(t % scores(1,filter_index) % sum), &
                     trim(to_str(t % scores(1,filter_index) % sum_sq))

                t % matching_bins(t % n_filters + 1) = OUT_RIGHT
                filter_index = sum((t % matching_bins - 1) * t % stride) + 1
                write(UNIT=UNIT_TALLY, FMT='(5X,A,T35,A,"+/- ",A)') & 
                     "Incoming Current from Left", &
                     to_str(t % scores(1,filter_index) % sum), &
                     trim(to_str(t % scores(1,filter_index) % sum_sq))

                ! Right Surface
                t % matching_bins(i_filter_mesh) = &
                     mesh_indices_to_bin(m, (/ i, j, k /) + 1)
                t % matching_bins(t % n_filters + 1) = IN_RIGHT
                filter_index = sum((t % matching_bins - 1) * t % stride) + 1
                write(UNIT=UNIT_TALLY, FMT='(5X,A,T35,A,"+/- ",A)') & 
                     "Incoming Current from Right", &
                     to_str(t % scores(1,filter_index) % sum), &
                     trim(to_str(t % scores(1,filter_index) % sum_sq))

                t % matching_bins(t % n_filters + 1) = OUT_RIGHT
                filter_index = sum((t % matching_bins - 1) * t % stride) + 1
                write(UNIT=UNIT_TALLY, FMT='(5X,A,T35,A,"+/- ",A)') & 
                     "Outgoing Current to Right", &
                     to_str(t % scores(1,filter_index) % sum), &
                     trim(to_str(t % scores(1,filter_index) % sum_sq))

                ! Back Surface
                t % matching_bins(i_filter_mesh) = &
                     mesh_indices_to_bin(m, (/ i, j-1, k /) + 1)
                t % matching_bins(t % n_filters + 1) = IN_FRONT
                filter_index = sum((t % matching_bins - 1) * t % stride) + 1
                write(UNIT=UNIT_TALLY, FMT='(5X,A,T35,A,"+/- ",A)') & 
                     "Outgoing Current to Back", &
                     to_str(t % scores(1,filter_index) % sum), &
                     trim(to_str(t % scores(1,filter_index) % sum_sq))

                t % matching_bins(t % n_filters + 1) = OUT_FRONT
                filter_index = sum((t % matching_bins - 1) * t % stride) + 1
                write(UNIT=UNIT_TALLY, FMT='(5X,A,T35,A,"+/- ",A)') & 
                     "Incoming Current from Back", &
                     to_str(t % scores(1,filter_index) % sum), &
                     trim(to_str(t % scores(1,filter_index) % sum_sq))

                ! Front Surface
                t % matching_bins(i_filter_mesh) = &
                     mesh_indices_to_bin(m, (/ i, j, k /) + 1)
                t % matching_bins(t % n_filters + 1) = IN_FRONT
                filter_index = sum((t % matching_bins - 1) * t % stride) + 1
                write(UNIT=UNIT_TALLY, FMT='(5X,A,T35,A,"+/- ",A)') & 
                     "Incoming Current from Front", &
                     to_str(t % scores(1,filter_index) % sum), &
                     trim(to_str(t % scores(1,filter_index) % sum_sq))

                t % matching_bins(t % n_filters + 1) = OUT_FRONT
                filter_index = sum((t % matching_bins - 1) * t % stride) + 1
                write(UNIT=UNIT_TALLY, FMT='(5X,A,T35,A,"+/- ",A)') & 
                     "Outgoing Current to Front", &
                     to_str(t % scores(1,filter_index) % sum), &
                     trim(to_str(t % scores(1,filter_index) % sum_sq))

                ! Bottom Surface
                t % matching_bins(i_filter_mesh) = &
                     mesh_indices_to_bin(m, (/ i, j, k-1 /) + 1)
                t % matching_bins(t % n_filters + 1) = IN_TOP
                filter_index = sum((t % matching_bins - 1) * t % stride) + 1
                write(UNIT=UNIT_TALLY, FMT='(5X,A,T35,A,"+/- ",A)') & 
                     "Outgoing Current to Bottom", &
                     to_str(t % scores(1,filter_index) % sum), &
                     trim(to_str(t % scores(1,filter_index) % sum_sq))

                t % matching_bins(t % n_filters + 1) = OUT_TOP
                filter_index = sum((t % matching_bins - 1) * t % stride) + 1
                write(UNIT=UNIT_TALLY, FMT='(5X,A,T35,A,"+/- ",A)') & 
                     "Incoming Current from Bottom", &
                     to_str(t % scores(1,filter_index) % sum), &
                     trim(to_str(t % scores(1,filter_index) % sum_sq))

                ! Top Surface
                t % matching_bins(i_filter_mesh) = &
                     mesh_indices_to_bin(m, (/ i, j, k /) + 1)
                t % matching_bins(t % n_filters + 1) = IN_TOP
                filter_index = sum((t % matching_bins - 1) * t % stride) + 1
                write(UNIT=UNIT_TALLY, FMT='(5X,A,T35,A,"+/- ",A)') & 
                     "Incoming Current from Top", &
                     to_str(t % scores(1,filter_index) % sum), &
                     trim(to_str(t % scores(1,filter_index) % sum_sq))

                t % matching_bins(t % n_filters + 1) = OUT_TOP
                filter_index = sum((t % matching_bins - 1) * t % stride) + 1
                write(UNIT=UNIT_TALLY, FMT='(5X,A,T35,A,"+/- ",A)') & 
                     "Outgoing Current to Top", &
                     to_str(t % scores(1,filter_index) % sum), &
                     trim(to_str(t % scores(1,filter_index) % sum_sq))
             end do

          end do
       end do
    end do

  end subroutine write_surface_current

!===============================================================================
! GET_LABEL returns a label for a cell/surface/etc given a tally, filter type,
! and corresponding bin
!===============================================================================

  function get_label(t, i_filter) result(label)

    type(TallyObject), pointer :: t        ! tally object
    integer, intent(in)        :: i_filter ! index in filters array
    character(30)              :: label    ! user-specified identifier

    integer :: i      ! index in cells/surfaces/etc array
    integer :: bin
    integer, allocatable :: ijk(:) ! indices in mesh
    real(8)              :: E0     ! lower bound for energy bin
    real(8)              :: E1     ! upper bound for energy bin
    type(StructuredMesh), pointer :: m => null()

    bin = t % matching_bins(i_filter)

    select case(t % filters(i_filter) % type)
    case (FILTER_UNIVERSE)
       i = t % filters(i_filter) % int_bins(bin)
       label = to_str(universes(i) % id)
    case (FILTER_MATERIAL)
       i = t % filters(i_filter) % int_bins(bin)
       label = to_str(materials(i) % id)
    case (FILTER_CELL, FILTER_CELLBORN)
       i = t % filters(i_filter) % int_bins(bin)
       label = to_str(cells(i) % id)
    case (FILTER_SURFACE)
       i = t % filters(i_filter) % int_bins(bin)
       label = to_str(surfaces(i) % id)
    case (FILTER_MESH)
       m => meshes(t % filters(i_filter) % int_bins(1))
       allocate(ijk(m % n_dimension))
       call bin_to_mesh_indices(m, bin, ijk)
       if (m % n_dimension == 2) then
          label = "Index (" // trim(to_str(ijk(1))) // ", " // &
               trim(to_str(ijk(2))) // ")"
       elseif (m % n_dimension == 3) then
          label = "Index (" // trim(to_str(ijk(1))) // ", " // &
               trim(to_str(ijk(2))) // ", " // trim(to_str(ijk(3))) // ")"
       end if
    case (FILTER_ENERGYIN, FILTER_ENERGYOUT)
       E0 = t % filters(i_filter) % real_bins(bin)
       E1 = t % filters(i_filter) % real_bins(bin + 1)
       label = "[" // trim(to_str(E0)) // ", " // trim(to_str(E1)) // ")"
    end select

  end function get_label

!===============================================================================
! TALLY_STATISTICS computes the mean and standard deviation of the mean of each
! tally and stores them in the val and val_sq attributes of the TallyScores
! respectively
!===============================================================================

  subroutine tally_statistics()

    integer :: i    ! index in tallies array
    type(TallyObject), pointer :: t => null()

    ! Calculate statistics for user-defined tallies
    do i = 1, n_tallies
       t => tallies(i)

       call statistics_score(t % scores)
    end do

    ! Calculate statistics for global tallies
    call statistics_score(global_tallies)

  end subroutine tally_statistics

!===============================================================================
! ADD_TO_SCORE accumulates a scoring contribution to a specific tally bin and
! specific response function. Note that we don't need to add the square of the
! contribution since that is done at the cycle level, not the history level
!===============================================================================

  subroutine add_to_score(score, val)

    type(TallyScore), intent(inout) :: score
    real(8),          intent(in)    :: val
    
    score % n_events = score % n_events + 1
    score % value    = score % value    + val
    
  end subroutine add_to_score

!===============================================================================
! ACCUMULATE_SCORE accumulates scores from many histories (or many generations)
! into a single realization of a random variable.
!===============================================================================

  elemental subroutine accumulate_score(score)

    type(TallyScore), intent(inout) :: score

    real(8) :: val

    ! Add the sum and square of the sum of contributions from each cycle
    ! within a cycle to the variables sum and sum_sq. This will later allow us
    ! to calculate a variance on the tallies

    val = score % value/total_weight
    score % sum    = score % sum    + val
    score % sum_sq = score % sum_sq + val*val

    ! Reset the single batch estimate
    score % value = ZERO

  end subroutine accumulate_score

!===============================================================================
! STATISTICS_SCORE determines the sample mean and the standard deviation of the
! mean for a TallyScore.
!===============================================================================

  elemental subroutine statistics_score(score)

    type(TallyScore), intent(inout) :: score

    ! Calculate sample mean and standard deviation of the mean -- note that we
    ! have used Bessel's correction so that the estimator of the variance of the
    ! sample mean is unbiased.

    score % sum    = score % sum/n_realizations
    score % sum_sq = sqrt((score % sum_sq/n_realizations - score % sum * &
         score % sum) / (n_realizations - 1))

  end subroutine statistics_score

!===============================================================================
! RESET_SCORE zeroes out the value and accumulated sum and sum-squared for a
! single TallyScore.
!===============================================================================

  elemental subroutine reset_score(score)

    type(TallyScore), intent(inout) :: score

    score % n_events = 0
    score % value    = ZERO
    score % sum      = ZERO
    score % sum_sq   = ZERO

  end subroutine reset_score

!===============================================================================
! SETUP_ACTIVE_TALLIES
!===============================================================================

  subroutine setup_active_tallies()

    integer                  :: i         ! loop counter
    type(ListInt), pointer :: curr_ptr  ! pointer to current list node
    type(ListInt), pointer :: tall_ptr  ! pointer to active tallies only

    !============================================================
    ! TALLIES

    ! traverse to end of tally list
    tall_ptr => active_tallies
    do while(associated(tall_ptr))
      tall_ptr => tall_ptr % next
    end do

    !============================================================
    ! ANALOG TALLIES

    ! check to see if analog tallies have already been allocated
    curr_ptr => null()
    if (associated(active_analog_tallies)) then

      ! traverse to the end of the linked list
      curr_ptr => active_analog_tallies
      do while(associated(curr_ptr))
        curr_ptr => curr_ptr % next
      end do

    end if

    ! append all analog tallies
    do i = n_user_analog_tallies,1,-1

      ! allocate node
      allocate(curr_ptr)

      ! set the tally index
      curr_ptr % data = i
      curr_ptr % next => active_analog_tallies
      active_analog_tallies => curr_ptr

      ! set indices in active tallies
      allocate(tall_ptr)
      tall_ptr % data = analog_tallies(i)
      tall_ptr % next => active_tallies
      active_tallies => tall_ptr

    end do

    !============================================================
    ! TRACKLENGTH TALLIES

    ! check to see if tracklength tallies have already been allocated
    curr_ptr => null()
    if (associated(active_tracklength_tallies)) then

      ! traverse to the end of the linked list
      curr_ptr => active_tracklength_tallies
      do while(associated(curr_ptr))
        curr_ptr => curr_ptr % next
      end do

    end if


    ! append all tracklength tallies
    do i = n_user_tracklength_tallies,1,-1

      ! allocate node
      allocate(curr_ptr)

      ! set the tally index
      curr_ptr % data = i
      curr_ptr % next => active_tracklength_tallies
      active_tracklength_tallies => curr_ptr

      ! set indices in active tallies
      allocate(tall_ptr)
      tall_ptr % data = tracklength_tallies(i)
      tall_ptr % next => active_tallies
      active_tallies => tall_ptr

    end do

   !============================================================
   ! CURRENT TALLIES

    ! check to see if current tallies have already been allocated
    curr_ptr => null()
    if (associated(active_current_tallies)) then

      ! traverse to the end of the linked list
      curr_ptr => active_current_tallies
      do while(associated(curr_ptr))
        curr_ptr => curr_ptr % next
      end do

    end if

    ! append all current tallies
    do i = n_user_current_tallies,1,-1

      ! allocate node
      allocate(curr_ptr)

      ! set the tally index
      curr_ptr % data = i
      curr_ptr % next => active_current_tallies
      active_current_tallies => curr_ptr

      ! set indices in active tallies
      allocate(tall_ptr)
      tall_ptr % data = current_tallies(i)
      tall_ptr % next => active_tallies
      active_tallies => tall_ptr

    end do

    ! nullify the temporary pointer
    if (associated(curr_ptr)) nullify(curr_ptr)

  end subroutine setup_active_tallies

end module tally<|MERGE_RESOLUTION|>--- conflicted
+++ resolved
@@ -1644,86 +1644,6 @@
 #endif
 
 !===============================================================================
-<<<<<<< HEAD
-! REDUCE_TALLY_SUMS gathers data from the sum and sum_sq member variables of
-! TallyScores rather than the data from values. This is used if the user
-! specified that tallies should not be reduced and scores are accumulated on
-! every processor *before* being reduced.
-! ===============================================================================
-
-#ifdef MPI
-  subroutine reduce_tally_sums()
-
-    integer :: n      ! number of filter bins
-    integer :: m      ! number of score bins
-    integer :: n_bins ! total number of bins
-    real(8), allocatable :: tally_temp(:,:,:) ! contiguous array of scores
-    real(8) :: global_temp(2,N_GLOBAL_TALLIES)
-    real(8) :: dummy  ! temporary receive buffer for non-root reduces
-    type(TallyObject), pointer :: t => null()
-    type(ListInt), pointer :: curr_ptr => null()
-
-    curr_ptr => active_tallies
-    do while(associated(curr_ptr))
-       t => tallies(curr_ptr % data)
-
-       m = t % total_score_bins
-       n = t % total_filter_bins
-       n_bins = m*n*2
-
-       allocate(tally_temp(2,m,n))
-
-       tally_temp(1,:,:) = t % scores(:,:) % sum
-       tally_temp(2,:,:) = t % scores(:,:) % sum_sq
-
-       if (master) then
-          ! The MPI_IN_PLACE specifier allows the master to copy values into a
-          ! receive buffer without having a temporary variable
-          call MPI_REDUCE(MPI_IN_PLACE, tally_temp, n_bins, MPI_REAL8, MPI_SUM, &
-               0, MPI_COMM_WORLD, mpi_err)
-
-          ! Transfer values to value on master
-          t % scores(:,:) % sum    = tally_temp(1,:,:)
-          t % scores(:,:) % sum_sq = tally_temp(2,:,:)
-       else
-          ! Receive buffer not significant at other processors
-          call MPI_REDUCE(tally_temp, dummy, n_bins, MPI_REAL8, MPI_SUM, &
-               0, MPI_COMM_WORLD, mpi_err)
-       end if
-
-       deallocate(tally_temp)
-       curr_ptr => curr_ptr % next
-
-    end do
-
-    n_bins = 2 * N_GLOBAL_TALLIES
-
-    global_temp(1,:) = global_tallies(:) % sum
-    global_temp(2,:) = global_tallies(:) % sum_sq
-
-    if (master) then
-       ! The MPI_IN_PLACE specifier allows the master to copy values into a
-       ! receive buffer without having a temporary variable
-       call MPI_REDUCE(MPI_IN_PLACE, global_temp, n_bins, MPI_REAL8, MPI_SUM, &
-            0, MPI_COMM_WORLD, mpi_err)
-       
-       ! Transfer values to value on master
-       global_tallies(:) % sum    = global_temp(1,:)
-       global_tallies(:) % sum_sq = global_temp(2,:)
-    else
-       ! Receive buffer not significant at other processors
-       call MPI_REDUCE(global_temp, dummy, n_bins, MPI_REAL8, MPI_SUM, &
-            0, MPI_COMM_WORLD, mpi_err)
-    end if
-
-    if (associated(curr_ptr)) nullify(curr_ptr)
-
-  end subroutine reduce_tally_sums
-#endif
-
-!===============================================================================
-=======
->>>>>>> 5006f316
 ! WRITE_TALLIES creates an output file and writes out the mean values of all
 ! tallies and their standard deviations
 !===============================================================================
