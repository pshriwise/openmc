module tally

  use ace_header,       only: Reaction
  use constants
  use error,            only: fatal_error
  use geometry_header
  use global
  use math,             only: t_percentile, calc_pn, calc_rn
  use mesh,             only: get_mesh_bin, bin_to_mesh_indices, &
                              get_mesh_indices, mesh_indices_to_bin, &
                              mesh_intersects_2d, mesh_intersects_3d
  use mesh_header,      only: RegularMesh
  use output,           only: header
  use particle_header,  only: LocalCoord, Particle
  use search,           only: binary_search
  use string,           only: to_str
  use tally_header,     only: TallyResult, TallyMapItem, TallyMapElement
  use fission,          only: nu_total, nu_delayed, yield_delayed
  use interpolation,    only: interpolate_tab1

#ifdef MPI
  use message_passing
#endif

  implicit none

  integer :: position(N_FILTER_TYPES - 3) = 0 ! Tally map positioning array
!$omp threadprivate(position)

contains

!===============================================================================
! SCORE_GENERAL adds scores to the tally array for the given filter and nuclide.
! This will work for either analog or tracklength tallies.  Note that
! atom_density and flux are not used for analog tallies.
!===============================================================================

  subroutine score_general(p, t, start_index, filter_index, i_nuclide, &
       atom_density, flux)
    type(Particle),    intent(in)    :: p
    type(TallyObject), intent(inout) :: t
    integer,           intent(in)    :: start_index
    integer,           intent(in)    :: i_nuclide
    integer,           intent(in)    :: filter_index   ! for % results
    real(8),           intent(in)    :: flux           ! flux estimate
    real(8),           intent(in)    :: atom_density   ! atom/b-cm

    integer :: i                    ! loop index for scoring bins
    integer :: l                    ! loop index for nuclides in material
    integer :: m                    ! loop index for reactions
    integer :: n                    ! loop index for legendre order
    integer :: num_nm               ! Number of N,M orders in harmonic
    integer :: q                    ! loop index for scoring bins
    integer :: i_nuc                ! index in nuclides array (from material)
    integer :: i_energy             ! index in nuclide energy grid
    integer :: score_bin            ! scoring bin, e.g. SCORE_FLUX
    integer :: score_index          ! scoring bin index
    integer :: d                    ! delayed neutron index
    integer :: d_bin                ! delayed group bin index
    integer :: dg_filter            ! index of delayed group filter
    real(8) :: yield                ! delayed neutron yield
    real(8) :: atom_density_        ! atom/b-cm
    real(8) :: f                    ! interpolation factor
    real(8) :: score                ! analog tally score
    real(8) :: macro_total          ! material macro total xs
    real(8) :: macro_scatt          ! material macro scatt xs
    real(8) :: uvw(3)               ! particle direction
    real(8) :: E                    ! particle energy
<<<<<<< HEAD
    logical :: scoring_diff_nuclide
    type(Material),    pointer :: mat
    type(Reaction),    pointer :: rxn
    type(Nuclide),     pointer :: nuc
=======
>>>>>>> fd712f64

    i = 0
    SCORE_LOOP: do q = 1, t % n_user_score_bins
      i = i + 1

      ! determine what type of score bin
      score_bin = t % score_bins(i)

      ! determine scoring bin index
      score_index = start_index + i

      !#########################################################################
      ! Determine appropirate scoring value.

      select case(score_bin)


      case (SCORE_FLUX, SCORE_FLUX_YN)
        if (t % estimator == ESTIMATOR_ANALOG) then
          ! All events score to a flux bin. We actually use a collision
          ! estimator in place of an analog one since there is no way to count
          ! 'events' exactly for the flux
          if (survival_biasing) then
            ! We need to account for the fact that some weight was already
            ! absorbed
            score = p % last_wgt + p % absorb_wgt
          else
            score = p % last_wgt
          end if
          score = score / material_xs % total

        else
          ! For flux, we need no cross section
          score = flux
        end if


      case (SCORE_TOTAL, SCORE_TOTAL_YN)
        if (t % estimator == ESTIMATOR_ANALOG) then
          ! All events will score to the total reaction rate. We can just
          ! use the weight of the particle entering the collision as the
          ! score
          if (survival_biasing) then
            ! We need to account for the fact that some weight was already
            ! absorbed
            score = p % last_wgt + p % absorb_wgt
          else
            score = p % last_wgt
          end if

        else
          if (i_nuclide > 0) then
            score = micro_xs(i_nuclide) % total * atom_density * flux
          else
            score = material_xs % total * flux
          end if
        end if


      case (SCORE_INVERSE_VELOCITY)

        ! make sure the correct energy is used
        if (t % estimator == ESTIMATOR_TRACKLENGTH) then
          E = p % E
        else
          E = p % last_E
        end if

        if (t % estimator == ESTIMATOR_ANALOG) then
          ! All events score to an inverse velocity bin. We actually use a
          ! collision estimator in place of an analog one since there is no way
          ! to count 'events' exactly for the inverse velocity
          if (survival_biasing) then
            ! We need to account for the fact that some weight was already
            ! absorbed
            score = p % last_wgt + p % absorb_wgt
          else
            score = p % last_wgt
          end if

          ! Score the flux weighted inverse velocity with velocity in units of
          ! cm/s
          score = score / material_xs % total &
               / (sqrt(TWO * E / (MASS_NEUTRON_MEV)) * C_LIGHT * 100.0_8)

        else
          ! For inverse velocity, we don't need a cross section. The velocity is
          ! in units of cm/s.
          score = flux / (sqrt(TWO * E / (MASS_NEUTRON_MEV)) * C_LIGHT * 100.0_8)
        end if


      case (SCORE_SCATTER, SCORE_SCATTER_N)
        if (t % estimator == ESTIMATOR_ANALOG) then
          ! Skip any event where the particle didn't scatter
          if (p % event /= EVENT_SCATTER) cycle SCORE_LOOP
          ! Since only scattering events make it here, again we can use
          ! the weight entering the collision as the estimator for the
          ! reaction rate
          score = p % last_wgt

        else
          ! Note SCORE_SCATTER_N not available for tracklength/collision.
          if (i_nuclide > 0) then
            score = (micro_xs(i_nuclide) % total &
                 - micro_xs(i_nuclide) % absorption) * atom_density * flux
          else
            score = (material_xs % total - material_xs % absorption) * flux
          end if
        end if


      case (SCORE_SCATTER_PN)
        ! Only analog estimators are available.
        ! Skip any event where the particle didn't scatter
        if (p % event /= EVENT_SCATTER) then
          i = i + t % moment_order(i)
          cycle SCORE_LOOP
        end if
        ! Since only scattering events make it here, again we can use
        ! the weight entering the collision as the estimator for the
        ! reaction rate
        score = p % last_wgt


      case (SCORE_SCATTER_YN)
        ! Only analog estimators are available.
        ! Skip any event where the particle didn't scatter
        if (p % event /= EVENT_SCATTER) then
          i = i + (t % moment_order(i) + 1)**2 - 1
          cycle SCORE_LOOP
        end if
        ! Since only scattering events make it here, again we can use
        ! the weight entering the collision as the estimator for the
        ! reaction rate
        score = p % last_wgt


      case (SCORE_NU_SCATTER, SCORE_NU_SCATTER_N)
        ! Only analog estimators are available.
        ! Skip any event where the particle didn't scatter
        if (p % event /= EVENT_SCATTER) cycle SCORE_LOOP
        ! For scattering production, we need to use the pre-collision
        ! weight times the multiplicity as the estimate for the number of
        ! neutrons exiting a reaction with neutrons in the exit channel
        if (p % event_MT == ELASTIC .or. p % event_MT == N_LEVEL .or. &
             (p % event_MT >= N_N1 .and. p % event_MT <= N_NC)) then
          ! Don't waste time on very common reactions we know have multiplicities
          ! of one.
          score = p % last_wgt
        else
          m = nuclides(p%event_nuclide)%reaction_index% &
               get_key(p % event_MT)

          ! Get multiplicity and apply to score
          associate (rxn => nuclides(p%event_nuclide)%reactions(m))
            if (rxn % multiplicity_with_E) then
              ! Then the multiplicity was already incorporated in to p % wgt
              ! per the scattering routine,
              score = p % wgt
            else
              ! Grab the multiplicity from the rxn
              score = p % last_wgt * rxn % multiplicity
            end if
          end associate
        end if


      case (SCORE_NU_SCATTER_PN)
        ! Only analog estimators are available.
        ! Skip any event where the particle didn't scatter
        if (p % event /= EVENT_SCATTER) then
          i = i + t % moment_order(i)
          cycle SCORE_LOOP
        end if
        ! For scattering production, we need to use the pre-collision
        ! weight times the multiplicity as the estimate for the number of
        ! neutrons exiting a reaction with neutrons in the exit channel
        if (p % event_MT == ELASTIC .or. p % event_MT == N_LEVEL .or. &
             (p % event_MT >= N_N1 .and. p % event_MT <= N_NC)) then
          ! Don't waste time on very common reactions we know have multiplicities
          ! of one.
          score = p % last_wgt
        else
          m = nuclides(p%event_nuclide)%reaction_index% &
               get_key(p % event_MT)

          ! Get multiplicity and apply to score
          associate (rxn => nuclides(p%event_nuclide)%reactions(m))
            if (rxn % multiplicity_with_E) then
              ! Then the multiplicity was already incorporated in to p % wgt
              ! per the scattering routine,
              score = p % wgt
            else
              ! Grab the multiplicity from the rxn
              score = p % last_wgt * rxn % multiplicity
            end if
          end associate
        end if


      case (SCORE_NU_SCATTER_YN)
        ! Only analog estimators are available.
        ! Skip any event where the particle didn't scatter
        if (p % event /= EVENT_SCATTER) then
          i = i + (t % moment_order(i) + 1)**2 - 1
          cycle SCORE_LOOP
        end if
        ! For scattering production, we need to use the pre-collision
        ! weight times the multiplicity as the estimate for the number of
        ! neutrons exiting a reaction with neutrons in the exit channel
        if (p % event_MT == ELASTIC .or. p % event_MT == N_LEVEL .or. &
             (p % event_MT >= N_N1 .and. p % event_MT <= N_NC)) then
          ! Don't waste time on very common reactions we know have multiplicities
          ! of one.
          score = p % last_wgt
        else
          m = nuclides(p%event_nuclide)%reaction_index% &
               get_key(p % event_MT)

          ! Get multiplicity and apply to score
          associate (rxn => nuclides(p%event_nuclide)%reactions(m))
            if (rxn % multiplicity_with_E) then
              ! Then the multiplicity was already incorporated in to p % wgt
              ! per the scattering routine,
              score = p % wgt
            else
              ! Grab the multiplicity from the rxn
              score = p % last_wgt * rxn % multiplicity
            end if
          end associate
        end if


      case (SCORE_TRANSPORT)
        ! Only analog estimators are available.
        ! Skip any event where the particle didn't scatter
        if (p % event /= EVENT_SCATTER) cycle SCORE_LOOP
        ! get material macros
        macro_total = material_xs % total
        macro_scatt = material_xs % total - material_xs % absorption
        ! Score total rate - p1 scatter rate Note estimator needs to be
        ! adjusted since tallying is only occuring when a scatter has
        ! happened. Effectively this means multiplying the estimator by
        ! total/scatter macro
        score = (macro_total - p % mu * macro_scatt) * (ONE / macro_scatt)


      case (SCORE_N_1N)
        ! Only analog estimators are available.
        ! Skip any event where the particle didn't scatter
        if (p % event /= EVENT_SCATTER) cycle SCORE_LOOP
        ! Skip any events where weight of particle changed
        if (p % wgt /= p % last_wgt) cycle SCORE_LOOP
        ! All events that reach this point are (n,1n) reactions
        score = p % last_wgt


      case (SCORE_ABSORPTION)
        if (t % estimator == ESTIMATOR_ANALOG) then
          if (survival_biasing) then
            ! No absorption events actually occur if survival biasing is on --
            ! just use weight absorbed in survival biasing
            score = p % absorb_wgt
          else
            ! Skip any event where the particle wasn't absorbed
            if (p % event == EVENT_SCATTER) cycle SCORE_LOOP
            ! All fission and absorption events will contribute here, so we
            ! can just use the particle's weight entering the collision
            score = p % last_wgt
          end if

        else
          if (i_nuclide > 0) then
            score = micro_xs(i_nuclide) % absorption * atom_density * flux
          else
            score = material_xs % absorption * flux
          end if
        end if


      case (SCORE_FISSION)
        if (t % estimator == ESTIMATOR_ANALOG) then
          if (survival_biasing) then
            ! No fission events occur if survival biasing is on -- need to
            ! calculate fraction of absorptions that would have resulted in
            ! fission
            if (micro_xs(p % event_nuclide) % absorption > ZERO) then
              score = p % absorb_wgt * micro_xs(p % event_nuclide) % fission &
                   / micro_xs(p % event_nuclide) % absorption
            else
              score = ZERO
            end if
          else
            ! Skip any non-absorption events
            if (p % event == EVENT_SCATTER) cycle SCORE_LOOP
            ! All fission events will contribute, so again we can use
            ! particle's weight entering the collision as the estimate for the
            ! fission reaction rate
            score = p % last_wgt * micro_xs(p % event_nuclide) % fission &
                 / micro_xs(p % event_nuclide) % absorption
          end if

        else
          if (i_nuclide > 0) then
            score = micro_xs(i_nuclide) % fission * atom_density * flux
          else
            score = material_xs % fission * flux
          end if
        end if


      case (SCORE_NU_FISSION)
        if (t % estimator == ESTIMATOR_ANALOG) then
          if (survival_biasing .or. p % fission) then
            if (t % find_filter(FILTER_ENERGYOUT) > 0) then
              ! Normally, we only need to make contributions to one scoring
              ! bin. However, in the case of fission, since multiple fission
              ! neutrons were emitted with different energies, multiple
              ! outgoing energy bins may have been scored to. The following
              ! logic treats this special case and results to multiple bins
              call score_fission_eout(p, t, score_index)
              cycle SCORE_LOOP
            end if
          end if
          if (survival_biasing) then
            ! No fission events occur if survival biasing is on -- need to
            ! calculate fraction of absorptions that would have resulted in
            ! nu-fission
            if (micro_xs(p % event_nuclide) % absorption > ZERO) then
              score = p % absorb_wgt * micro_xs(p % event_nuclide) % &
                   nu_fission / micro_xs(p % event_nuclide) % absorption
            else
              score = ZERO
            end if
          else
            ! Skip any non-fission events
            if (.not. p % fission) cycle SCORE_LOOP
            ! If there is no outgoing energy filter, than we only need to
            ! score to one bin. For the score to be 'analog', we need to
            ! score the number of particles that were banked in the fission
            ! bank. Since this was weighted by 1/keff, we multiply by keff
            ! to get the proper score.
            score = keff * p % wgt_bank
          end if

        else
          if (i_nuclide > 0) then
            score = micro_xs(i_nuclide) % nu_fission * atom_density * flux
          else
            score = material_xs % nu_fission * flux
          end if
        end if


      case (SCORE_DELAYED_NU_FISSION)

        ! make sure the correct energy is used
        if (t % estimator == ESTIMATOR_TRACKLENGTH) then
          E = p % E
        else
          E = p % last_E
        end if

        ! Set the delayedgroup filter index and the number of delayed group bins
        dg_filter = t % find_filter(FILTER_DELAYEDGROUP)

        if (t % estimator == ESTIMATOR_ANALOG) then
          if (survival_biasing .or. p % fission) then
            if (t % find_filter(FILTER_ENERGYOUT) > 0) then
              ! Normally, we only need to make contributions to one scoring
              ! bin. However, in the case of fission, since multiple fission
              ! neutrons were emitted with different energies, multiple
              ! outgoing energy bins may have been scored to. The following
              ! logic treats this special case and results to multiple bins
              call score_fission_delayed_eout(p, t, score_index)
              cycle SCORE_LOOP
            end if
          end if
          if (survival_biasing) then
            ! No fission events occur if survival biasing is on -- need to
            ! calculate fraction of absorptions that would have resulted in
            ! delayed-nu-fission
            if (micro_xs(p % event_nuclide) % absorption > ZERO) then

              ! Check if the delayed group filter is present
              if (dg_filter > 0) then

                ! Loop over all delayed group bins and tally to them
                ! individually
                do d_bin = 1, t % filters(dg_filter) % n_bins

                  ! Get the delayed group for this bin
                  d = t % filters(dg_filter) % int_bins(d_bin)

                  ! Compute the yield for this delayed group
                  yield = yield_delayed(nuclides(p % event_nuclide), E, d)

                  ! Compute the score and tally to bin
                  score = p % absorb_wgt * yield * micro_xs(p % event_nuclide) &
                       % fission * nu_delayed(nuclides(p % event_nuclide), E) / &
                       micro_xs(p % event_nuclide) % absorption
                  call score_fission_delayed_dg(t, d_bin, score, score_index)
                end do
                cycle SCORE_LOOP
              else
                ! If the delayed group filter is not present, compute the score
                ! by multiplying the absorbed weight by the fraction of the
                ! delayed-nu-fission xs to the absorption xs
                score = p % absorb_wgt * micro_xs(p % event_nuclide) &
                     % fission * nu_delayed(nuclides(p % event_nuclide), E) / &
                     micro_xs(p % event_nuclide) % absorption
              end if
            end if
          else
            ! Skip any non-fission events
            if (.not. p % fission) cycle SCORE_LOOP
            ! If there is no outgoing energy filter, than we only need to
            ! score to one bin. For the score to be 'analog', we need to
            ! score the number of particles that were banked in the fission
            ! bank. Since this was weighted by 1/keff, we multiply by keff
            ! to get the proper score. Loop over the neutrons produced from
            ! fission and check which ones are delayed. If a delayed neutron is
            ! encountered, add its contribution to the fission bank to the
            ! score.

            ! Check if the delayed group filter is present
            if (dg_filter > 0) then

              ! Loop over all delayed group bins and tally to them individually
              do d_bin = 1, t % filters(dg_filter) % n_bins

                ! Get the delayed group for this bin
                d = t % filters(dg_filter) % int_bins(d_bin)

                ! Compute the score and tally to bin
                score = keff * p % wgt_bank / p % n_bank * p % n_delayed_bank(d)
                call score_fission_delayed_dg(t, d_bin, score, score_index)
              end do
              cycle SCORE_LOOP
            else

              ! Add the contribution from all delayed groups
              score = keff * p % wgt_bank / p % n_bank * sum(p % n_delayed_bank)
            end if
          end if
        else

          ! Check if tally is on a single nuclide
          if (i_nuclide > 0) then

            ! Check if the delayed group filter is present
            if (dg_filter > 0) then

              ! Loop over all delayed group bins and tally to them individually
              do d_bin = 1, t % filters(dg_filter) % n_bins

                ! Get the delayed group for this bin
                d = t % filters(dg_filter) % int_bins(d_bin)

                ! Compute the yield for this delayed group
                yield = yield_delayed(nuclides(i_nuclide), E, d)

                ! Compute the score and tally to bin
                score = micro_xs(i_nuclide) % fission * yield &
                     * nu_delayed(nuclides(i_nuclide), E) * atom_density * flux
                call score_fission_delayed_dg(t, d_bin, score, score_index)
              end do
              cycle SCORE_LOOP
            else

              ! If the delayed group filter is not present, compute the score
              ! by multiplying the delayed-nu-fission macro xs by the flux
              score = micro_xs(i_nuclide) % fission * &
                   nu_delayed(nuclides(i_nuclide), E) * atom_density * flux
            end if

          ! Tally is on total nuclides
          else

            ! Check if the delayed group filter is present
            if (dg_filter > 0) then

              ! Loop over all nuclides in the current material
              do l = 1, materials(p % material) % n_nuclides

                ! Get atom density
                atom_density_ = materials(p % material) % atom_density(l)

                ! Get index in nuclides array
                i_nuc = materials(p % material) % nuclide(l)

                ! Loop over all delayed group bins and tally to them individually
                do d_bin = 1, t % filters(dg_filter) % n_bins

                  ! Get the delayed group for this bin
                  d = t % filters(dg_filter) % int_bins(d_bin)

                  ! Get the yield for the desired nuclide and delayed group
                  yield = yield_delayed(nuclides(i_nuc), E, d)

                  ! Compute the score and tally to bin
                  score = micro_xs(i_nuc) % fission * yield &
                       * nu_delayed(nuclides(i_nuc), E) * atom_density_ * flux
                  call score_fission_delayed_dg(t, d_bin, score, score_index)
                end do
              end do
              cycle SCORE_LOOP
            else

              score = ZERO

              ! Loop over all nuclides in the current material
              do l = 1, materials(p % material) % n_nuclides

                ! Get atom density
                atom_density_ = materials(p % material) % atom_density(l)

                ! Get index in nuclides array
                i_nuc = materials(p % material) % nuclide(l)

                ! Accumulate the contribution from each nuclide
                score = score + micro_xs(i_nuc) % fission &
                     * nu_delayed(nuclides(i_nuc), E) * atom_density_ * flux
              end do
            end if
          end if
        end if


      case (SCORE_KAPPA_FISSION)
        ! Determine kappa-fission cross section on the fly. The ENDF standard
        ! (ENDF-102) states that MT 18 stores the fission energy as the Q_value
        ! (fission(1))

        score = ZERO

        if (t % estimator == ESTIMATOR_ANALOG) then
          if (survival_biasing) then
            ! No fission events occur if survival biasing is on -- need to
            ! calculate fraction of absorptions that would have resulted in
            ! fission scale by kappa-fission
            associate (nuc => nuclides(p%event_nuclide))
              if (micro_xs(p%event_nuclide)%absorption > ZERO .and. &
                   nuc%fissionable) then
                score = p%absorb_wgt * &
                     nuc%reactions(nuc%index_fission(1))%Q_value * &
                     micro_xs(p%event_nuclide)%fission / &
                     micro_xs(p%event_nuclide)%absorption
              end if
            end associate
          else
            ! Skip any non-absorption events
            if (p % event == EVENT_SCATTER) cycle SCORE_LOOP
            ! All fission events will contribute, so again we can use
            ! particle's weight entering the collision as the estimate for
            ! the fission energy production rate
            associate (nuc => nuclides(p%event_nuclide))
              if (nuc%fissionable) then
                score = p%last_wgt * &
                     nuc%reactions(nuc%index_fission(1))%Q_value * &
                     micro_xs(p%event_nuclide)%fission / &
                     micro_xs(p%event_nuclide)%absorption
              end if
            end associate
          end if

        else
          if (i_nuclide > 0) then
            associate (nuc => nuclides(i_nuclide))
              if (nuc%fissionable) then
                score = nuc%reactions(nuc%index_fission(1))%Q_value * &
                     micro_xs(i_nuclide)%fission * atom_density * flux
              end if
            end associate
          else
            do l = 1, materials(p%material)%n_nuclides
              ! Determine atom density and index of nuclide
              atom_density_ = materials(p%material)%atom_density(l)
              i_nuc = materials(p%material)%nuclide(l)

              ! If nuclide is fissionable, accumulate kappa fission
              associate(nuc => nuclides(i_nuc))
                if (nuc % fissionable) then
                  score = score + nuc%reactions(nuc%index_fission(1))%Q_value * &
                       micro_xs(i_nuc)%fission * atom_density_ * flux
                end if
              end associate
            end do
          end if
        end if

      case (SCORE_EVENTS)
        ! Simply count number of scoring events
        score = ONE

      case (ELASTIC)
        if (t % estimator == ESTIMATOR_ANALOG) then
          ! Check if event MT matches
          if (p % event_MT /= ELASTIC) cycle SCORE_LOOP
          score = p % last_wgt

        else
          if (i_nuclide > 0) then
            score = micro_xs(i_nuclide) % elastic * atom_density * flux
          else
            score = material_xs % elastic * flux
          end if
        end if

      case (SCORE_KEFF)
        if (t % estimator == ESTIMATOR_COLLISION) then
          score = p % last_wgt * material_xs % nu_fission / material_xs % total
        else if (t % estimator == ESTIMATOR_TRACKLENGTH) then
          score = flux * material_xs % nu_fission
        end if

      case default
        if (t % estimator == ESTIMATOR_ANALOG) then
          ! Any other score is assumed to be a MT number. Thus, we just need
          ! to check if it matches the MT number of the event
          if (p % event_MT /= score_bin) cycle SCORE_LOOP
          score = p % last_wgt

        else
          ! Any other cross section has to be calculated on-the-fly. For
          ! cross sections that are used often (e.g. n2n, ngamma, etc. for
          ! depletion), it might make sense to optimize this section or
          ! pre-calculate cross sections
          if (score_bin > 1) then
            ! Set default score
            score = ZERO

            if (i_nuclide > 0) then
              if (nuclides(i_nuclide)%reaction_index%has_key(score_bin)) then
                m = nuclides(i_nuclide)%reaction_index%get_key(score_bin)
                associate (rxn => nuclides(i_nuclide) % reactions(m))

                  ! Retrieve index on nuclide energy grid and interpolation
                  ! factor
                  i_energy = micro_xs(i_nuclide) % index_grid
                  f = micro_xs(i_nuclide) % interp_factor
                  if (i_energy >= rxn % threshold) then
                    score = ((ONE - f) * rxn % sigma(i_energy - &
                         rxn%threshold + 1) + f * rxn % sigma(i_energy - &
                         rxn%threshold + 2)) * atom_density * flux
                  end if
                end associate
              end if

            else
              do l = 1, materials(p % material) % n_nuclides
                ! Get atom density
                atom_density_ = materials(p % material) % atom_density(l)

                ! Get index in nuclides array
                i_nuc = materials(p % material) % nuclide(l)

                if (nuclides(i_nuc)%reaction_index%has_key(score_bin)) then
                  m = nuclides(i_nuc)%reaction_index%get_key(score_bin)
                  associate (rxn => nuclides(i_nuc) % reactions(m))
                    ! Retrieve index on nuclide energy grid and interpolation
                    ! factor
                    i_energy = micro_xs(i_nuc) % index_grid
                    f = micro_xs(i_nuc) % interp_factor
                    if (i_energy >= rxn % threshold) then
                      score = score + ((ONE - f) * rxn % sigma(i_energy - &
                           rxn%threshold + 1) + f * rxn % sigma(i_energy - &
                           rxn%threshold + 2)) * atom_density_ * flux
                    end if
                  end associate
                end if
              end do
            end if

          else
            call fatal_error("Invalid score type on tally " &
                 // to_str(t % id) // ".")
          end if
        end if


      end select

      !#########################################################################
      ! Add derivative information on score for differential tallies.

      if (allocated(t % deriv)) then
        select case (t % estimator)

        case (ESTIMATOR_ANALOG)
          score = score * t % deriv % accumulator

        case (ESTIMATOR_COLLISION)
          if (t % deriv % dep_var == DIFF_NUCLIDE_DENSITY) then
            mat => materials(p % material)
            scoring_diff_nuclide = (mat % id == t % deriv % diff_material) &
                 .and. (i_nuclide == t % deriv % diff_nuclide)
            select case (score_bin)
            case (SCORE_TOTAL)
                scoring_diff_nuclide = scoring_diff_nuclide .and. &
                     micro_xs(t % deriv % diff_nuclide) % total /= ZERO
            case (SCORE_ABSORPTION)
                scoring_diff_nuclide = scoring_diff_nuclide .and. &
                     micro_xs(t % deriv % diff_nuclide) % absorption /= ZERO
            case (SCORE_FISSION)
                scoring_diff_nuclide = scoring_diff_nuclide .and. &
                     micro_xs(t % deriv % diff_nuclide) % fission /= ZERO
            case (SCORE_NU_FISSION)
                scoring_diff_nuclide = scoring_diff_nuclide .and. &
                     micro_xs(t % deriv % diff_nuclide) % nu_fission /= ZERO
            case (SCORE_KAPPA_FISSION)
                scoring_diff_nuclide = scoring_diff_nuclide .and. &
                     micro_xs(t % deriv % diff_nuclide) % kappa_fission &
                     /= ZERO
            case (SCORE_KEFF)
                scoring_diff_nuclide = scoring_diff_nuclide .and. &
                     micro_xs(t % deriv % diff_nuclide) % nu_fission /= ZERO
            end select
          end if

          select case (score_bin)

          case (SCORE_FLUX)
            score = score * t % deriv % accumulator

          case (SCORE_TOTAL)
            select case (t % deriv % dep_var)

            case (DIFF_NUCLIDE_DENSITY)
              if (i_nuclide == -1 .and. &
                   materials(p % material)%id== t % deriv % diff_material) then
                score = score * (t % deriv % accumulator &
                     + micro_xs(t % deriv % diff_nuclide) % total &
                     / material_xs % total)
              else if (scoring_diff_nuclide) then
                score = score * (t % deriv % accumulator + ONE &
                     / atom_density)
              else
                score = score * t % deriv % accumulator
              end if

            end select

          case (SCORE_ABSORPTION)
            select case (t % deriv % dep_var)

            case (DIFF_NUCLIDE_DENSITY)
              if (i_nuclide == -1 .and. &
                   materials(p % material)%id== t % deriv % diff_material) then
                score = score * (t % deriv % accumulator &
                     + micro_xs(t % deriv % diff_nuclide) % absorption &
                     / material_xs % absorption )
              else if (scoring_diff_nuclide) then
                score = score * (t % deriv % accumulator + ONE &
                     / atom_density)
              else
                score = score * t % deriv % accumulator
              end if

            end select

          case (SCORE_FISSION)
            select case (t % deriv % dep_var)

            case (DIFF_NUCLIDE_DENSITY)
              if (i_nuclide == -1 .and. &
                   materials(p % material)%id== t % deriv % diff_material) then
                score = score * (t % deriv % accumulator &
                     + micro_xs(t % deriv % diff_nuclide) % fission &
                     / material_xs % fission)
              else if (scoring_diff_nuclide) then
                score = score * (t % deriv % accumulator + ONE &
                     / atom_density)
              else
                score = score * t % deriv % accumulator
              end if

            end select

          case (SCORE_NU_FISSION)
            select case (t % deriv % dep_var)

            case (DIFF_NUCLIDE_DENSITY)
              if (i_nuclide == -1 .and. &
                   materials(p % material)%id== t % deriv % diff_material) then
                score = score * (t % deriv % accumulator &
                     + micro_xs(t % deriv % diff_nuclide) % nu_fission &
                     / material_xs % nu_fission)
              else if (scoring_diff_nuclide) then
                score = score * (t % deriv % accumulator + ONE &
                     / atom_density)
              else
                score = score * t % deriv % accumulator
              end if

            end select

          case (SCORE_KAPPA_FISSION)
            select case (t % deriv % dep_var)

            case (DIFF_NUCLIDE_DENSITY)
              if (i_nuclide == -1 .and. &
                   materials(p % material)%id== t % deriv % diff_material) then
                score = score * (t % deriv % accumulator &
                     + micro_xs(t % deriv % diff_nuclide) % kappa_fission &
                     / material_xs % kappa_fission)
              else if (scoring_diff_nuclide) then
                score = score * (t % deriv % accumulator + ONE &
                     / atom_density)
              else
                score = score * t % deriv % accumulator
              end if

            end select

          case (SCORE_KEFF)
            select case (t % deriv % dep_var)

            case (DIFF_DENSITY)
              score = score * t % deriv % accumulator

            case (DIFF_NUCLIDE_DENSITY)
              if (scoring_diff_nuclide) then
                score = score * (t % deriv % accumulator + ONE &
                     / mat % atom_density(l))
              else
                score = score * t % deriv % accumulator
              end if

            end select

          case default
            call fatal_error('Tally derivative not defined for a score on &
                 &tally ' // trim(to_str(t % id)))
          end select

        case default
            call fatal_error("Differential tallies are only implemented for &
                 &analog and collision estimators.")
        end select
      end if

      !#########################################################################
      ! Expand score if necessary and add to tally results.

      select case(score_bin)


      case (SCORE_SCATTER_N, SCORE_NU_SCATTER_N)
        ! Find the scattering order for a singly requested moment, and
        ! store its moment contribution.
        if (t % moment_order(i) == 1) then
          score = score * p % mu ! avoid function call overhead
        else
          score = score * calc_pn(t % moment_order(i), p % mu)
        endif
!$omp atomic
        t % results(score_index, filter_index) % value = &
             t % results(score_index, filter_index) % value + score


      case(SCORE_SCATTER_YN, SCORE_NU_SCATTER_YN)
        score_index = score_index - 1
        num_nm = 1
        ! Find the order for a collection of requested moments
        ! and store the moment contribution of each
        do n = 0, t % moment_order(i)
          ! determine scoring bin index
          score_index = score_index + num_nm
          ! Update number of total n,m bins for this n (m = [-n: n])
          num_nm = 2 * n + 1

          ! multiply score by the angular flux moments and store
!$omp critical (score_general_scatt_yn)
          t % results(score_index: score_index + num_nm - 1, filter_index) &
               % value = t &
               % results(score_index: score_index + num_nm - 1, filter_index)&
               % value &
               + score * calc_pn(n, p % mu) * calc_rn(n, p % last_uvw)
!$omp end critical (score_general_scatt_yn)
        end do
        i = i + (t % moment_order(i) + 1)**2 - 1


      case(SCORE_FLUX_YN, SCORE_TOTAL_YN)
        score_index = score_index - 1
        num_nm = 1
        if (t % estimator == ESTIMATOR_ANALOG .or. &
             t % estimator == ESTIMATOR_COLLISION) then
          uvw = p % last_uvw
        else if (t % estimator == ESTIMATOR_TRACKLENGTH) then
          uvw = p % coord(1) % uvw
        end if
        ! Find the order for a collection of requested moments
        ! and store the moment contribution of each
        do n = 0, t % moment_order(i)
          ! determine scoring bin index
          score_index = score_index + num_nm
          ! Update number of total n,m bins for this n (m = [-n: n])
          num_nm = 2 * n + 1

          ! multiply score by the angular flux moments and store
!$omp critical (score_general_flux_tot_yn)
          t % results(score_index: score_index + num_nm - 1, filter_index) &
               % value = t &
               % results(score_index: score_index + num_nm - 1, filter_index)&
               % value &
               + score * calc_rn(n, uvw)
!$omp end critical (score_general_flux_tot_yn)
        end do
        i = i + (t % moment_order(i) + 1)**2 - 1


      case (SCORE_SCATTER_PN, SCORE_NU_SCATTER_PN)
        score_index = score_index - 1
        ! Find the scattering order for a collection of requested moments
        ! and store the moment contribution of each
        do n = 0, t % moment_order(i)
          ! determine scoring bin index
          score_index = score_index + 1

          ! get the score and tally it
!$omp atomic
          t % results(score_index, filter_index) % value = &
               t % results(score_index, filter_index) % value &
               + score * calc_pn(n, p % mu)
        end do
        i = i + t % moment_order(i)


      case default
!$omp atomic
        t % results(score_index, filter_index) % value = &
             t % results(score_index, filter_index) % value + score


      end select
    end do SCORE_LOOP
  end subroutine score_general

!===============================================================================
! SCORE_ALL_NUCLIDES tallies individual nuclide reaction rates specifically when
! the user requests <nuclides>all</nuclides>.
!===============================================================================

  subroutine score_all_nuclides(p, i_tally, flux, filter_index)

    type(Particle), intent(in) :: p
    integer,        intent(in) :: i_tally
    real(8),        intent(in) :: flux
    integer,        intent(in) :: filter_index

    integer :: i             ! loop index for nuclides in material
    integer :: i_nuclide     ! index in nuclides array
    real(8) :: atom_density  ! atom density of single nuclide in atom/b-cm
    type(TallyObject), pointer :: t
    type(Material),    pointer :: mat

    ! Get pointer to tally
    t => tallies(i_tally)

    ! Get pointer to current material. We need this in order to determine what
    ! nuclides are in the material
    mat => materials(p % material)

    ! ==========================================================================
    ! SCORE ALL INDIVIDUAL NUCLIDE REACTION RATES

    NUCLIDE_LOOP: do i = 1, mat % n_nuclides

      ! Determine index in nuclides array and atom density for i-th nuclide in
      ! current material
      i_nuclide = mat % nuclide(i)
      atom_density = mat % atom_density(i)

      ! Determine score for each bin
      call score_general(p, t, (i_nuclide-1)*t % n_score_bins, filter_index, &
           i_nuclide, atom_density, flux)

    end do NUCLIDE_LOOP

    ! ==========================================================================
    ! SCORE TOTAL MATERIAL REACTION RATES

    i_nuclide = -1
    atom_density = ZERO

    ! Determine score for each bin
    call score_general(p, t, n_nuclides_total*t % n_score_bins, filter_index, &
         i_nuclide, atom_density, flux)

  end subroutine score_all_nuclides

!===============================================================================
! SCORE_ANALOG_TALLY keeps track of how many events occur in a specified cell,
! energy range, etc. Note that since these are "analog" tallies, they are only
! triggered at every collision, not every event
!===============================================================================

  subroutine score_analog_tally(p)

    type(Particle), intent(in) :: p

    integer :: i
    integer :: i_tally
    integer :: k                    ! loop index for nuclide bins
                                    ! position during the loop
    integer :: filter_index         ! single index for single bin
    integer :: i_nuclide            ! index in nuclides array
    real(8) :: last_wgt             ! pre-collision particle weight
    real(8) :: wgt                  ! post-collision particle weight
    real(8) :: mu                   ! cosine of angle of collision
    logical :: found_bin            ! scoring bin found?
    type(TallyObject), pointer :: t

    ! Copy particle's pre- and post-collision weight and angle
    last_wgt = p % last_wgt
    wgt = p % wgt
    mu = p % mu

    ! A loop over all tallies is necessary because we need to simultaneously
    ! determine different filter bins for the same tally in order to score to it

    TALLY_LOOP: do i = 1, active_analog_tallies % size()
      ! Get index of tally and pointer to tally
      i_tally = active_analog_tallies % get_item(i)
      t => tallies(i_tally)

      ! =======================================================================
      ! DETERMINE SCORING BIN COMBINATION

      call get_scoring_bins(p, i_tally, found_bin)
      if (.not. found_bin) cycle

      ! =======================================================================
      ! CALCULATE RESULTS AND ACCUMULATE TALLY

      ! If we have made it here, we have a scoring combination of bins for this
      ! tally -- now we need to determine where in the results array we should
      ! be accumulating the tally values

      ! Determine scoring index for this filter combination
      filter_index = sum((matching_bins(1:t%n_filters) - 1) * t % stride) + 1

      ! Check for nuclide bins
      k = 0
      NUCLIDE_LOOP: do while (k < t % n_nuclide_bins)

        ! Increment the index in the list of nuclide bins
        k = k + 1

        if (t % all_nuclides) then
          ! In the case that the user has requested to tally all nuclides, we
          ! can take advantage of the fact that we know exactly how nuclide
          ! bins correspond to nuclide indices.
          if (k == 1) then
            ! If we just entered, set the nuclide bin index to the index in
            ! the nuclides array since this will match the index in the
            ! nuclide bin array.
            k = p % event_nuclide
          elseif (k == p % event_nuclide + 1) then
            ! After we've tallied the individual nuclide bin, we also need
            ! to contribute to the total material bin which is the last bin
            k = n_nuclides_total + 1
          else
            ! After we've tallied in both the individual nuclide bin and the
            ! total material bin, we're done
            exit
          end if

        else
          ! If the user has explicitly specified nuclides (or specified
          ! none), we need to search through the nuclide bin list one by
          ! one. First we need to get the value of the nuclide bin
          i_nuclide = t % nuclide_bins(k)

          ! Now compare the value against that of the colliding nuclide.
          if (i_nuclide /= p % event_nuclide .and. i_nuclide /= -1) cycle
        end if

        ! Determine score for each bin
        call score_general(p, t, (k-1)*t % n_score_bins, filter_index, &
             i_nuclide, ZERO, ZERO)

      end do NUCLIDE_LOOP

      ! If the user has specified that we can assume all tallies are spatially
      ! separate, this implies that once a tally has been scored to, we needn't
      ! check the others. This cuts down on overhead when there are many
      ! tallies specified

      if (assume_separate) exit TALLY_LOOP

    end do TALLY_LOOP

    ! Reset tally map positioning
    position = 0

  end subroutine score_analog_tally

!===============================================================================
! SCORE_FISSION_EOUT handles a special case where we need to store neutron
! production rate with an outgoing energy filter (think of a fission matrix). In
! this case, we may need to score to multiple bins if there were multiple
! neutrons produced with different energies.
!===============================================================================

  subroutine score_fission_eout(p, t, i_score)
    type(Particle), intent(in) :: p
    type(TallyObject), intent(inout) :: t
    integer, intent(in)        :: i_score ! index for score

    integer :: i             ! index of outgoing energy filter
    integer :: n             ! number of energies on filter
    integer :: k             ! loop index for bank sites
    integer :: bin_energyout ! original outgoing energy bin
    integer :: i_filter      ! index for matching filter bin combination
    real(8) :: score         ! actual score
    real(8) :: E_out         ! energy of fission bank site

    ! save original outgoing energy bin and score index
    i = t % find_filter(FILTER_ENERGYOUT)
    bin_energyout = matching_bins(i)

    ! Get number of energies on filter
    n = size(t % filters(i) % real_bins)

    ! Since the creation of fission sites is weighted such that it is
    ! expected to create n_particles sites, we need to multiply the
    ! score by keff to get the true nu-fission rate. Otherwise, the sum
    ! of all nu-fission rates would be ~1.0.

    ! loop over number of particles banked
    do k = 1, p % n_bank
      ! determine score based on bank site weight and keff
      score = keff * fission_bank(n_bank - p % n_bank + k) % wgt

      ! Add derivative information for differenetial tallies.
      if (allocated(t % deriv)) score = score * t % deriv % accumulator

      ! determine outgoing energy from fission bank
      E_out = fission_bank(n_bank - p % n_bank + k) % E

      ! check if outgoing energy is within specified range on filter
      if (E_out < t % filters(i) % real_bins(1) .or. &
           E_out > t % filters(i) % real_bins(n)) cycle

      ! change outgoing energy bin
      matching_bins(i) = binary_search(t % filters(i) % real_bins, n, E_out)

      ! determine scoring index
      i_filter = sum((matching_bins(1:t%n_filters) - 1) * t % stride) + 1

      ! Add score to tally
!$omp atomic
      t % results(i_score, i_filter) % value = &
           t % results(i_score, i_filter) % value + score
    end do

    ! reset outgoing energy bin and score index
    matching_bins(i) = bin_energyout

  end subroutine score_fission_eout

!===============================================================================
! SCORE_FISSION_DELAYED_EOUT handles a special case where we need to store
! delayed neutron production rate with an outgoing energy filter (think of a
! fission matrix). In this case, we may need to score to multiple bins if there
! were multiple neutrons produced with different energies.
!===============================================================================

  subroutine score_fission_delayed_eout(p, t, i_score)

    type(Particle), intent(in)       :: p
    type(TallyObject), intent(inout) :: t
    integer, intent(in)              :: i_score ! index for score

    integer :: i             ! index of outgoing energy filter
    integer :: j             ! index of delayedgroup filter
    integer :: d             ! delayed group
    integer :: g             ! another delayed group
    integer :: d_bin         ! delayed group bin index
    integer :: n             ! number of energies on filter
    integer :: k             ! loop index for bank sites
    integer :: bin_energyout ! original outgoing energy bin
    integer :: i_filter      ! index for matching filter bin combination
    real(8) :: score         ! actual score
    real(8) :: E_out         ! energy of fission bank site

    ! Save original outgoing energy bin
    i = t % find_filter(FILTER_ENERGYOUT)
    bin_energyout = matching_bins(i)

    ! Get the index of delayed group filter
    j = t % find_filter(FILTER_DELAYEDGROUP)

    ! Get number of energies on filter
    n = size(t % filters(i) % real_bins)

    ! Since the creation of fission sites is weighted such that it is
    ! expected to create n_particles sites, we need to multiply the
    ! score by keff to get the true delayed-nu-fission rate.

    ! loop over number of particles banked
    do k = 1, p % n_bank

      ! get the delayed group
      g = fission_bank(n_bank - p % n_bank + k) % delayed_group

      ! check if the particle was born delayed
      if (g /= 0) then

        ! determine score based on bank site weight and keff
        score = keff * fission_bank(n_bank - p % n_bank + k) % wgt

        ! determine outgoing energy from fission bank
        E_out = fission_bank(n_bank - p % n_bank + k) % E

        ! check if outgoing energy is within specified range on filter
        if (E_out < t % filters(i) % real_bins(1) .or. &
             E_out > t % filters(i) % real_bins(n)) cycle

        ! change outgoing energy bin
        matching_bins(i) = binary_search(t % filters(i) % real_bins, n, E_out)

        ! if the delayed group filter is present, tally to corresponding
        ! delayed group bin if it exists
        if (j > 0) then

          ! loop over delayed group bins until the corresponding bin is found
          do d_bin = 1, t % filters(j) % n_bins
            d = t % filters(j) % int_bins(d_bin)

            ! check whether the delayed group of the particle is equal to the
            ! delayed group of this bin
            if (d == g) then
              call score_fission_delayed_dg(t, d_bin, score, i_score)
            end if
          end do

        ! if the delayed group filter is not present, add score to tally
        else

          ! determine scoring index
          i_filter = sum((matching_bins(1:t%n_filters) - 1) * t % stride) + 1

          ! Add score to tally
!$omp atomic
          t % results(i_score, i_filter) % value = &
               t % results(i_score, i_filter) % value + score
        end if
      end if
    end do

    ! reset outgoing energy bin
    matching_bins(i) = bin_energyout

  end subroutine score_fission_delayed_eout

!===============================================================================
! SCORE_FISSION_DELAYED_DG helper function used to increment the tally when a
! delayed group filter is present.
!===============================================================================

  subroutine score_fission_delayed_dg(t, d_bin, score, score_index)

    type(TallyObject), intent(inout) :: t
    integer, intent(in)              :: score_index ! index for score
    integer, intent(in)              :: d_bin       ! delayed group bin index

    integer :: bin_original  ! original bin index
    integer :: filter_index  ! index for matching filter bin combination
    real(8) :: score         ! actual score

    ! save original delayed group bin
    bin_original = matching_bins(t % find_filter(FILTER_DELAYEDGROUP))
    matching_bins(t % find_filter(FILTER_DELAYEDGROUP)) = d_bin

    ! Compute the filter index based on the modified matching_bins
    filter_index = sum((matching_bins(1:t%n_filters) - 1) * t % stride) + 1

!$omp atomic
    t % results(score_index, filter_index) % value = &
         t % results(score_index, filter_index) % value + score

    ! reset original delayed group bin
    matching_bins(t % find_filter(FILTER_DELAYEDGROUP)) = bin_original

  end subroutine score_fission_delayed_dg

!===============================================================================
! SCORE_TRACKLENGTH_TALLY calculates fluxes and reaction rates based on the
! track-length estimate of the flux. This is triggered at every event (surface
! crossing, lattice crossing, or collision) and thus cannot be done for tallies
! that require post-collision information.
!===============================================================================

  subroutine score_tracklength_tally(p, distance)

    type(Particle), intent(in) :: p
    real(8),        intent(in) :: distance

    integer :: i
    integer :: i_tally
    integer :: j                    ! loop index for scoring bins
    integer :: k                    ! loop index for nuclide bins
    integer :: filter_index         ! single index for single bin
    integer :: i_nuclide            ! index in nuclides array (from bins)
    real(8) :: flux                 ! tracklength estimate of flux
    real(8) :: atom_density         ! atom density of single nuclide in atom/b-cm
    logical :: found_bin            ! scoring bin found?
    type(TallyObject), pointer :: t
    type(Material),    pointer :: mat

    ! Determine track-length estimate of flux
    flux = p % wgt * distance

    ! A loop over all tallies is necessary because we need to simultaneously
    ! determine different filter bins for the same tally in order to score to it

    TALLY_LOOP: do i = 1, active_tracklength_tallies % size()
      ! Get index of tally and pointer to tally
      i_tally = active_tracklength_tallies % get_item(i)
      t => tallies(i_tally)

      ! Check if this tally has a mesh filter -- if so, we treat it separately
      ! since multiple bins can be scored to with a single track

      if (t % find_filter(FILTER_MESH) > 0) then
        call score_tl_on_mesh(p, i_tally, distance)
        cycle
      end if

      ! =======================================================================
      ! DETERMINE SCORING BIN COMBINATION

      call get_scoring_bins(p, i_tally, found_bin)
      if (.not. found_bin) cycle

      ! =======================================================================
      ! CALCULATE RESULTS AND ACCUMULATE TALLY

      ! If we have made it here, we have a scoring combination of bins for this
      ! tally -- now we need to determine where in the results array we should
      ! be accumulating the tally values

      ! Determine scoring index for this filter combination
      filter_index = sum((matching_bins(1:t%n_filters) - 1) * t % stride) + 1

      if (t % all_nuclides) then
        if (p % material /= MATERIAL_VOID) then
          call score_all_nuclides(p, i_tally, flux, filter_index)
        end if
      else

        NUCLIDE_BIN_LOOP: do k = 1, t % n_nuclide_bins
          ! Get index of nuclide in nuclides array
          i_nuclide = t % nuclide_bins(k)

          if (i_nuclide > 0) then
            if (p % material /= MATERIAL_VOID) then
              ! Get pointer to current material
              mat => materials(p % material)

              ! Determine if nuclide is actually in material
              NUCLIDE_MAT_LOOP: do j = 1, mat % n_nuclides
                ! If index of nuclide matches the j-th nuclide listed in the
                ! material, break out of the loop
                if (i_nuclide == mat % nuclide(j)) exit

                ! If we've reached the last nuclide in the material, it means
                ! the specified nuclide to be tallied is not in this material
                if (j == mat % n_nuclides) then
                  cycle NUCLIDE_BIN_LOOP
                end if
              end do NUCLIDE_MAT_LOOP

              atom_density = mat % atom_density(j)
            else
              atom_density = ZERO
            end if
          end if

          ! Determine score for each bin
          call score_general(p, t, (k-1)*t % n_score_bins, filter_index, &
               i_nuclide, atom_density, flux)

        end do NUCLIDE_BIN_LOOP
      end if

      ! If the user has specified that we can assume all tallies are spatially
      ! separate, this implies that once a tally has been scored to, we needn't
      ! check the others. This cuts down on overhead when there are many
      ! tallies specified

      if (assume_separate) exit TALLY_LOOP

    end do TALLY_LOOP

    ! Reset tally map positioning
    position = 0

  end subroutine score_tracklength_tally

!===============================================================================
! SCORE_TL_ON_MESH calculate fluxes and reaction rates based on the track-length
! estimate of the flux specifically for tallies that have mesh filters. For
! these tallies, it is possible to score to multiple mesh cells for each track.
!===============================================================================

  subroutine score_tl_on_mesh(p, i_tally, d_track)

    type(Particle), intent(in) :: p
    integer,        intent(in) :: i_tally
    real(8),        intent(in) :: d_track

    integer :: i                    ! loop index for filter/score bins
    integer :: j                    ! loop index for direction
    integer :: k                    ! loop index for mesh cell crossings
    integer :: b                    ! loop index for nuclide bins
    integer :: ijk0(3)              ! indices of starting coordinates
    integer :: ijk1(3)              ! indices of ending coordinates
    integer :: ijk_cross(3)         ! indices of mesh cell crossed
    integer :: n_cross              ! number of surface crossings
    integer :: filter_index         ! single index for single bin
    integer :: i_nuclide            ! index in nuclides array
    integer :: i_filter_mesh        ! index of mesh filter in filters array
    real(8) :: atom_density         ! density of individual nuclide in atom/b-cm
    real(8) :: flux                 ! tracklength estimate of flux
    real(8) :: uvw(3)               ! cosine of angle of particle
    real(8) :: xyz0(3)              ! starting/intermediate coordinates
    real(8) :: xyz1(3)              ! ending coordinates of particle
    real(8) :: xyz_cross(3)         ! coordinates of next boundary
    real(8) :: d(3)                 ! distance to each bounding surface
    real(8) :: distance             ! distance traveled in mesh cell
    logical :: found_bin            ! was a scoring bin found?
    logical :: start_in_mesh        ! starting coordinates inside mesh?
    logical :: end_in_mesh          ! ending coordinates inside mesh?
    real(8) :: theta
    real(8) :: phi
    type(TallyObject), pointer :: t
    type(RegularMesh), pointer :: m
    type(Material), pointer :: mat

    t => tallies(i_tally)
    matching_bins(1:t%n_filters) = 1

    ! ==========================================================================
    ! CHECK IF THIS TRACK INTERSECTS THE MESH

    ! Copy starting and ending location of particle
    xyz0 = p % coord(1) % xyz - (d_track - TINY_BIT) * p % coord(1) % uvw
    xyz1 = p % coord(1) % xyz  - TINY_BIT * p % coord(1) % uvw

    ! Get index for mesh filter
    i_filter_mesh = t % find_filter(FILTER_MESH)

    ! Determine indices for starting and ending location
    m => meshes(t % filters(i_filter_mesh) % int_bins(1))
    call get_mesh_indices(m, xyz0, ijk0(:m % n_dimension), start_in_mesh)
    call get_mesh_indices(m, xyz1, ijk1(:m % n_dimension), end_in_mesh)

    ! Check if start or end is in mesh -- if not, check if track still
    ! intersects with mesh
    if ((.not. start_in_mesh) .and. (.not. end_in_mesh)) then
      if (m % n_dimension == 2) then
        if (.not. mesh_intersects_2d(m, xyz0, xyz1)) return
      else
        if (.not. mesh_intersects_3d(m, xyz0, xyz1)) return
      end if
    end if

    ! Reset starting and ending location
    xyz0 = p % coord(1) % xyz - d_track * p % coord(1) % uvw
    xyz1 = p % coord(1) % xyz

    ! =========================================================================
    ! CHECK FOR SCORING COMBINATION FOR FILTERS OTHER THAN MESH

    FILTER_LOOP: do i = 1, t % n_filters

      select case (t % filters(i) % type)
      case (FILTER_UNIVERSE)
        ! determine next universe bin
        ! TODO: Account for multiple universes when performing this filter
        matching_bins(i) = get_next_bin(FILTER_UNIVERSE, &
             p % coord(p % n_coord) % universe, i_tally)

      case (FILTER_MATERIAL)
        matching_bins(i) = get_next_bin(FILTER_MATERIAL, &
             p % material, i_tally)

      case (FILTER_CELL)
        ! determine next cell bin
        do j = 1, p % n_coord
          position(FILTER_CELL) = 0
          matching_bins(i) = get_next_bin(FILTER_CELL, &
               p % coord(j) % cell, i_tally)
          if (matching_bins(i) /= NO_BIN_FOUND) exit
        end do

      case (FILTER_CELLBORN)
        ! determine next cellborn bin
        matching_bins(i) = get_next_bin(FILTER_CELLBORN, &
             p % cell_born, i_tally)

      case (FILTER_SURFACE)
        ! determine next surface bin
        matching_bins(i) = get_next_bin(FILTER_SURFACE, &
             p % surface, i_tally)

      case (FILTER_ENERGYIN)
        ! determine incoming energy bin
        k = t % filters(i) % n_bins

        ! check if energy of the particle is within energy bins
        if (p % E < t % filters(i) % real_bins(1) .or. &
             p % E > t % filters(i) % real_bins(k + 1)) then
          matching_bins(i) = NO_BIN_FOUND
        else
          ! search to find incoming energy bin
          matching_bins(i) = binary_search(t % filters(i) % real_bins, &
               k + 1, p % E)
        end if

      case (FILTER_POLAR)
        ! Get theta value
        theta = acos(p % coord(1) % uvw(3))

        ! determine polar angle bin
        k = t % filters(i) % n_bins

        ! check if particle is within polar angle bins
        if (theta < t % filters(i) % real_bins(1) .or. &
             theta > t % filters(i) % real_bins(k + 1)) then
          matching_bins(i) = NO_BIN_FOUND
        else
          ! search to find polar angle bin
          matching_bins(i) = binary_search(t % filters(i) % real_bins, &
               k + 1, theta)
        end if

      case (FILTER_AZIMUTHAL)
        ! make sure the correct direction vector is used
        phi = atan2(p % coord(1) % uvw(2), p % coord(1) % uvw(1))

        ! determine mu bin
        k = t % filters(i) % n_bins

        ! check if particle is within azimuthal angle bins
        if (phi < t % filters(i) % real_bins(1) .or. &
             phi > t % filters(i) % real_bins(k + 1)) then
          matching_bins(i) = NO_BIN_FOUND
        else
          ! search to find azimuthal angle bin
          matching_bins(i) = binary_search(t % filters(i) % real_bins, &
               k + 1, phi)
        end if

      end select

      ! Check if no matching bin was found
      if (matching_bins(i) == NO_BIN_FOUND) return

    end do FILTER_LOOP

    ! ==========================================================================
    ! DETERMINE WHICH MESH CELLS TO SCORE TO

    ! Calculate number of surface crossings
    n_cross = sum(abs(ijk1(:m % n_dimension) - ijk0(:m % n_dimension))) + 1

    ! Copy particle's direction
    uvw = p % coord(1) % uvw

    ! Bounding coordinates
    do j = 1, m % n_dimension
      if (uvw(j) > 0) then
        xyz_cross(j) = m % lower_left(j) + ijk0(j) * m % width(j)
      else
        xyz_cross(j) = m % lower_left(j) + (ijk0(j) - 1) * m % width(j)
      end if
    end do

    MESH_LOOP: do k = 1, n_cross
      found_bin = .false.

      ! Calculate distance to each bounding surface. We need to treat special
      ! case where the cosine of the angle is zero since this would result in a
      ! divide-by-zero.

      if (k == n_cross) xyz_cross = xyz1

      do j = 1, m % n_dimension
        if (uvw(j) == 0) then
          d(j) = INFINITY
        else
          d(j) = (xyz_cross(j) - xyz0(j))/uvw(j)
        end if
      end do

      ! Determine the closest bounding surface of the mesh cell by calculating
      ! the minimum distance

      j = minloc(d(:m % n_dimension), 1)
      distance = d(j)

      ! Now use the minimum distance and diretion of the particle to determine
      ! which surface was crossed

      if (all(ijk0(:m % n_dimension) >= 1) .and. all(ijk0(:m % n_dimension) <= m % dimension)) then
        ijk_cross = ijk0
        found_bin = .true.
      end if

      ! Increment indices and determine new crossing point
      if (uvw(j) > 0) then
        ijk0(j) = ijk0(j) + 1
        xyz_cross(j) = xyz_cross(j) + m % width(j)
      else
        ijk0(j) = ijk0(j) - 1
        xyz_cross(j) = xyz_cross(j) - m % width(j)
      end if

      ! =======================================================================
      ! SCORE TO THIS MESH CELL

      if (found_bin) then
        ! Calculate track-length estimate of flux
        flux = p % wgt * distance

        ! Determine mesh bin
        matching_bins(i_filter_mesh) = mesh_indices_to_bin(m, ijk_cross)

        ! Determining scoring index
        filter_index = sum((matching_bins(1:t%n_filters) - 1) * t % stride) + 1

        if (t % all_nuclides) then
          if (p % material /= MATERIAL_VOID) then
            ! Score reaction rates for each nuclide in material
            call score_all_nuclides(p, i_tally, flux, filter_index)
          end if
        else
          NUCLIDE_BIN_LOOP: do b = 1, t % n_nuclide_bins
            ! Get index of nuclide in nuclides array
            i_nuclide = t % nuclide_bins(b)

            if (i_nuclide > 0) then
              if (p % material /= MATERIAL_VOID) then
                ! Get pointer to current material
                mat => materials(p % material)

                ! Determine if nuclide is actually in material
                NUCLIDE_MAT_LOOP: do j = 1, mat % n_nuclides
                  ! If index of nuclide matches the j-th nuclide listed in
                  ! the material, break out of the loop
                  if (i_nuclide == mat % nuclide(j)) exit

                  ! If we've reached the last nuclide in the material, it
                  ! means the specified nuclide to be tallied is not in this
                  ! material
                  if (j == mat % n_nuclides) then
                    cycle NUCLIDE_BIN_LOOP
                  end if
                end do NUCLIDE_MAT_LOOP

                atom_density = mat % atom_density(j)
              else
                atom_density = ZERO
              end if
            end if

            ! Determine score for each bin
            call score_general(p, t, (b-1)*t % n_score_bins, filter_index, &
                 i_nuclide, atom_density, flux)

          end do NUCLIDE_BIN_LOOP
        end if
      end if

      ! Calculate new coordinates
      xyz0 = xyz0 + distance * uvw

    end do MESH_LOOP

  end subroutine score_tl_on_mesh

!===============================================================================
! SCORE_COLLISION_TALLY calculates fluxes and reaction rates based on the
! 1/Sigma_t estimate of the flux.  This is triggered after every collision.  It
! is invalid for tallies that require post-collison information because it can
! score reactions that didn't actually occur, and we don't a priori know what
! the outcome will be for reactions that we didn't sample.
!===============================================================================

  subroutine score_collision_tally(p)

    type(Particle), intent(in) :: p

    integer :: i
    integer :: i_tally
    integer :: j                    ! loop index for scoring bins
    integer :: k                    ! loop index for nuclide bins
    integer :: filter_index         ! single index for single bin
    integer :: i_nuclide            ! index in nuclides array (from bins)
    real(8) :: flux                 ! collision estimate of flux
    real(8) :: atom_density         ! atom density of single nuclide
                                    !   in atom/b-cm
    logical :: found_bin            ! scoring bin found?
    type(TallyObject), pointer :: t
    type(Material),    pointer :: mat

    ! Determine collision estimate of flux
    if (survival_biasing) then
      ! We need to account for the fact that some weight was already absorbed
      flux = (p % last_wgt + p % absorb_wgt) / material_xs % total
    else
      flux = p % last_wgt / material_xs % total
    end if

    ! A loop over all tallies is necessary because we need to simultaneously
    ! determine different filter bins for the same tally in order to score to it

    TALLY_LOOP: do i = 1, active_collision_tallies % size()
      ! Get index of tally and pointer to tally
      i_tally = active_collision_tallies % get_item(i)
      t => tallies(i_tally)

      ! =======================================================================
      ! DETERMINE SCORING BIN COMBINATION

      call get_scoring_bins(p, i_tally, found_bin)
      if (.not. found_bin) cycle

      ! =======================================================================
      ! CALCULATE RESULTS AND ACCUMULATE TALLY

      ! If we have made it here, we have a scoring combination of bins for this
      ! tally -- now we need to determine where in the results array we should
      ! be accumulating the tally values

      ! Determine scoring index for this filter combination
      filter_index = sum((matching_bins(1:t%n_filters) - 1) * t % stride) + 1

      if (t % all_nuclides) then
        if (p % material /= MATERIAL_VOID) then
          call score_all_nuclides(p, i_tally, flux, filter_index)
        end if
      else

        NUCLIDE_BIN_LOOP: do k = 1, t % n_nuclide_bins
          ! Get index of nuclide in nuclides array
          i_nuclide = t % nuclide_bins(k)

          if (i_nuclide > 0) then
            if (p % material /= MATERIAL_VOID) then
              ! Get pointer to current material
              mat => materials(p % material)

              ! Determine if nuclide is actually in material
              NUCLIDE_MAT_LOOP: do j = 1, mat % n_nuclides
                ! If index of nuclide matches the j-th nuclide listed in the
                ! material, break out of the loop
                if (i_nuclide == mat % nuclide(j)) exit

                ! If we've reached the last nuclide in the material, it means
                ! the specified nuclide to be tallied is not in this material
                if (j == mat % n_nuclides) then
                  cycle NUCLIDE_BIN_LOOP
                end if
              end do NUCLIDE_MAT_LOOP

              atom_density = mat % atom_density(j)
            else
              atom_density = ZERO
            end if
          end if

          ! Determine score for each bin
          call score_general(p, t, (k-1)*t % n_score_bins, filter_index, &
               i_nuclide, atom_density, flux)

        end do NUCLIDE_BIN_LOOP
      end if

      ! If the user has specified that we can assume all tallies are spatially
      ! separate, this implies that once a tally has been scored to, we needn't
      ! check the others. This cuts down on overhead when there are many
      ! tallies specified

      if (assume_separate) exit TALLY_LOOP

    end do TALLY_LOOP

    ! Reset tally map positioning
    position = 0

  end subroutine score_collision_tally

!===============================================================================
! GET_SCORING_BINS determines a combination of filter bins that should be scored
! for a tally based on the particle's current attributes.
!===============================================================================

  subroutine get_scoring_bins(p, i_tally, found_bin)

    type(Particle), intent(in)  :: p
    integer,        intent(in)  :: i_tally
    logical,        intent(out) :: found_bin

    integer :: i ! loop index for filters
    integer :: j
    integer :: n ! number of bins for single filter
    integer :: offset ! offset for distribcell
    real(8) :: E ! particle energy
    real(8) :: theta, phi ! Polar and Azimuthal Angles, respectively
    type(TallyObject), pointer :: t
    type(RegularMesh), pointer :: m

    found_bin = .true.
    t => tallies(i_tally)
    matching_bins(1:t%n_filters) = 1

    FILTER_LOOP: do i = 1, t % n_filters

      select case (t % filters(i) % type)
      case (FILTER_MESH)
        ! determine mesh bin
        m => meshes(t % filters(i) % int_bins(1))

        ! Determine if we're in the mesh first
        call get_mesh_bin(m, p % coord(1) % xyz, matching_bins(i))

      case (FILTER_UNIVERSE)
        ! determine next universe bin
        ! TODO: Account for multiple universes when performing this filter
        matching_bins(i) = get_next_bin(FILTER_UNIVERSE, &
             p % coord(p % n_coord) % universe, i_tally)

      case (FILTER_MATERIAL)
        if (p % material == MATERIAL_VOID) then
          matching_bins(i) = NO_BIN_FOUND
        else
          matching_bins(i) = get_next_bin(FILTER_MATERIAL, &
               p % material, i_tally)
        endif

      case (FILTER_CELL)
        ! determine next cell bin
        do j = 1, p % n_coord
          position(FILTER_CELL) = 0
          matching_bins(i) = get_next_bin(FILTER_CELL, &
               p % coord(j) % cell, i_tally)
          if (matching_bins(i) /= NO_BIN_FOUND) exit
        end do

      case (FILTER_DISTRIBCELL)
        ! determine next distribcell bin
        matching_bins(i) = NO_BIN_FOUND
        offset = 0
        do j = 1, p % n_coord
          if (cells(p % coord(j) % cell) % type == CELL_FILL) then
            offset = offset + cells(p % coord(j) % cell) % &
                 offset(t % filters(i) % offset)
          elseif(cells(p % coord(j) % cell) % type == CELL_LATTICE) then
            if (lattices(p % coord(j + 1) % lattice) % obj &
                 % are_valid_indices([&
                 p % coord(j + 1) % lattice_x, &
                 p % coord(j + 1) % lattice_y, &
                 p % coord(j + 1) % lattice_z])) then
              offset = offset + lattices(p % coord(j + 1) % lattice) % obj % &
                   offset(t % filters(i) % offset, &
                   p % coord(j + 1) % lattice_x, &
                   p % coord(j + 1) % lattice_y, &
                   p % coord(j + 1) % lattice_z)
            end if
          end if
          if (t % filters(i) % int_bins(1) == p % coord(j) % cell) then
            matching_bins(i) = offset + 1
            exit
          end if
        end do

      case (FILTER_CELLBORN)
        ! determine next cellborn bin
        matching_bins(i) = get_next_bin(FILTER_CELLBORN, &
             p % cell_born, i_tally)

      case (FILTER_SURFACE)
        ! determine next surface bin
        matching_bins(i) = get_next_bin(FILTER_SURFACE, &
             p % surface, i_tally)

      case (FILTER_ENERGYIN)
        ! determine incoming energy bin
        n = t % filters(i) % n_bins

        ! make sure the correct energy is used
        if (t % estimator == ESTIMATOR_TRACKLENGTH) then
          E = p % E
        else
          E = p % last_E
        end if

        ! check if energy of the particle is within energy bins
        if (E < t % filters(i) % real_bins(1) .or. &
             E > t % filters(i) % real_bins(n + 1)) then
          matching_bins(i) = NO_BIN_FOUND
        else
          ! search to find incoming energy bin
          matching_bins(i) = binary_search(t % filters(i) % real_bins, &
               n + 1, E)
        end if

      case (FILTER_ENERGYOUT)
        ! determine outgoing energy bin
        n = t % filters(i) % n_bins

        ! check if energy of the particle is within energy bins
        if (p % E < t % filters(i) % real_bins(1) .or. &
             p % E > t % filters(i) % real_bins(n + 1)) then
          matching_bins(i) = NO_BIN_FOUND
        else
          ! search to find incoming energy bin
          matching_bins(i) = binary_search(t % filters(i) % real_bins, &
               n + 1, p % E)
        end if

      case (FILTER_DELAYEDGROUP)

        if (survival_biasing .and. t % find_filter(FILTER_ENERGYOUT) <= 0) then
          matching_bins(i) = 1
        elseif (active_tracklength_tallies % size() > 0) then
          matching_bins(i) = 1
        else
          if (p % delayed_group == 0) then
            matching_bins = NO_BIN_FOUND
          else
            matching_bins(i) = p % delayed_group
          end if
        end if

      case (FILTER_MU)
        ! determine mu bin
        n = t % filters(i) % n_bins

        ! check if particle is within mu bins
        if (p % mu < t % filters(i) % real_bins(1) .or. &
             p % mu > t % filters(i) % real_bins(n + 1)) then
          matching_bins(i) = NO_BIN_FOUND
        else
          ! search to find mu bin
          matching_bins(i) = binary_search(t % filters(i) % real_bins, &
               n + 1, p % mu)
        end if

      case (FILTER_POLAR)
        ! make sure the correct direction vector is used
        if (t % estimator == ESTIMATOR_TRACKLENGTH) then
          theta = acos(p % coord(1) % uvw(3))
        else
          theta = acos(p % last_uvw(3))
        end if

        ! determine polar angle bin
        n = t % filters(i) % n_bins

        ! check if particle is within polar angle bins
        if (theta < t % filters(i) % real_bins(1) .or. &
             theta > t % filters(i) % real_bins(n + 1)) then
          matching_bins(i) = NO_BIN_FOUND
        else
          ! search to find polar angle bin
          matching_bins(i) = binary_search(t % filters(i) % real_bins, &
               n + 1, theta)
        end if

      case (FILTER_AZIMUTHAL)
        ! make sure the correct direction vector is used
        if (t % estimator == ESTIMATOR_TRACKLENGTH) then
          phi = atan2(p % coord(1) % uvw(2), p % coord(1) % uvw(1))
        else
          phi = atan2(p % last_uvw(2), p % last_uvw(1))
        end if
        ! determine mu bin
        n = t % filters(i) % n_bins

        ! check if particle is within azimuthal angle bins
        if (phi < t % filters(i) % real_bins(1) .or. &
             phi > t % filters(i) % real_bins(n + 1)) then
          matching_bins(i) = NO_BIN_FOUND
        else
          ! search to find azimuthal angle bin
          matching_bins(i) = binary_search(t % filters(i) % real_bins, &
               n + 1, phi)
        end if

      end select

      ! If the current filter didn't match, exit this subroutine
      if (matching_bins(i) == NO_BIN_FOUND) then
        found_bin = .false.
        return
      end if

    end do FILTER_LOOP

  end subroutine get_scoring_bins

!===============================================================================
! SCORE_SURFACE_CURRENT tallies surface crossings in a mesh tally by manually
! determining which mesh surfaces were crossed
!===============================================================================

  subroutine score_surface_current(p)

    type(Particle), intent(in) :: p

    integer :: i
    integer :: i_tally
    integer :: j                    ! loop indices
    integer :: k                    ! loop indices
    integer :: ijk0(3)              ! indices of starting coordinates
    integer :: ijk1(3)              ! indices of ending coordinates
    integer :: n_cross              ! number of surface crossings
    integer :: n                    ! number of incoming energy bins
    integer :: filter_index         ! index of scoring bin
    integer :: i_filter_mesh        ! index of mesh filter in filters array
    integer :: i_filter_surf        ! index of surface filter in filters
    real(8) :: uvw(3)               ! cosine of angle of particle
    real(8) :: xyz0(3)              ! starting/intermediate coordinates
    real(8) :: xyz1(3)              ! ending coordinates of particle
    real(8) :: xyz_cross(3)         ! coordinates of bounding surfaces
    real(8) :: d(3)                 ! distance to each bounding surface
    real(8) :: distance             ! actual distance traveled
    logical :: start_in_mesh        ! particle's starting xyz in mesh?
    logical :: end_in_mesh          ! particle's ending xyz in mesh?
    logical :: x_same               ! same starting/ending x index (i)
    logical :: y_same               ! same starting/ending y index (j)
    logical :: z_same               ! same starting/ending z index (k)
    type(TallyObject), pointer :: t
    type(RegularMesh), pointer :: m

    TALLY_LOOP: do i = 1, active_current_tallies % size()
      ! Copy starting and ending location of particle
      xyz0 = p % last_xyz
      xyz1 = p % coord(1) % xyz

      ! Get pointer to tally
      i_tally = active_current_tallies % get_item(i)
      t => tallies(i_tally)

      ! Get index for mesh and surface filters
      i_filter_mesh = t % find_filter(FILTER_MESH)
      i_filter_surf = t % find_filter(FILTER_SURFACE)

      ! Determine indices for starting and ending location
      m => meshes(t % filters(i_filter_mesh) % int_bins(1))
      call get_mesh_indices(m, xyz0, ijk0(:m % n_dimension), start_in_mesh)
      call get_mesh_indices(m, xyz1, ijk1(:m % n_dimension), end_in_mesh)

      ! Check to if start or end is in mesh -- if not, check if track still
      ! intersects with mesh
      if ((.not. start_in_mesh) .and. (.not. end_in_mesh)) then
        if (m % n_dimension == 2) then
          if (.not. mesh_intersects_2d(m, xyz0, xyz1)) cycle
        else
          if (.not. mesh_intersects_3d(m, xyz0, xyz1)) cycle
        end if
      end if

      ! Calculate number of surface crossings
      n_cross = sum(abs(ijk1 - ijk0))
      if (n_cross == 0) then
        cycle
      end if

      ! Copy particle's direction
      uvw = p % coord(1) % uvw

      ! determine incoming energy bin
      j = t % find_filter(FILTER_ENERGYIN)
      if (j > 0) then
        n = t % filters(j) % n_bins
        ! check if energy of the particle is within energy bins
        if (p % E < t % filters(j) % real_bins(1) .or. &
             p % E > t % filters(j) % real_bins(n + 1)) then
          cycle
        end if

        ! search to find incoming energy bin
        matching_bins(j) = binary_search(t % filters(j) % real_bins, &
             n + 1, p % E)
      end if

      ! =======================================================================
      ! SPECIAL CASES WHERE TWO INDICES ARE THE SAME

      x_same = (ijk0(1) == ijk1(1))
      y_same = (ijk0(2) == ijk1(2))
      z_same = (ijk0(3) == ijk1(3))

      if (x_same .and. y_same) then
        ! Only z crossings
        if (uvw(3) > 0) then
          do j = ijk0(3), ijk1(3) - 1
            ijk0(3) = j
            if (all(ijk0 >= 0) .and. all(ijk0 <= m % dimension)) then
              matching_bins(i_filter_surf) = OUT_TOP
              matching_bins(i_filter_mesh) = &
                   mesh_indices_to_bin(m, ijk0 + 1, .true.)
              filter_index = sum((matching_bins(1:t%n_filters) - 1) * t % stride) + 1
!$omp atomic
              t % results(1, filter_index) % value = &
                   t % results(1, filter_index) % value + p % wgt
            end if
          end do
        else
          do j = ijk0(3) - 1, ijk1(3), -1
            ijk0(3) = j
            if (all(ijk0 >= 0) .and. all(ijk0 <= m % dimension)) then
              matching_bins(i_filter_surf) = IN_TOP
              matching_bins(i_filter_mesh) = &
                   mesh_indices_to_bin(m, ijk0 + 1, .true.)
              filter_index = sum((matching_bins(1:t%n_filters) - 1) * t % stride) + 1
!$omp atomic
              t % results(1, filter_index) % value = &
                   t % results(1, filter_index) % value + p % wgt
            end if
          end do
        end if
        cycle
      elseif (x_same .and. z_same) then
        ! Only y crossings
        if (uvw(2) > 0) then
          do j = ijk0(2), ijk1(2) - 1
            ijk0(2) = j
            if (all(ijk0 >= 0) .and. all(ijk0 <= m % dimension)) then
              matching_bins(i_filter_surf) = OUT_FRONT
              matching_bins(i_filter_mesh) = &
                   mesh_indices_to_bin(m, ijk0 + 1, .true.)
              filter_index = sum((matching_bins(1:t%n_filters) - 1) * t % stride) + 1
!$omp atomic
              t % results(1, filter_index) % value = &
                   t % results(1, filter_index) % value + p % wgt
            end if
          end do
        else
          do j = ijk0(2) - 1, ijk1(2), -1
            ijk0(2) = j
            if (all(ijk0 >= 0) .and. all(ijk0 <= m % dimension)) then
              matching_bins(i_filter_surf) = IN_FRONT
              matching_bins(i_filter_mesh) = &
                   mesh_indices_to_bin(m, ijk0 + 1, .true.)
              filter_index = sum((matching_bins(1:t%n_filters) - 1) * t % stride) + 1
!$omp atomic
              t % results(1, filter_index) % value = &
                   t % results(1, filter_index) % value + p % wgt
            end if
          end do
        end if
        cycle
      elseif (y_same .and. z_same) then
        ! Only x crossings
        if (uvw(1) > 0) then
          do j = ijk0(1), ijk1(1) - 1
            ijk0(1) = j
            if (all(ijk0 >= 0) .and. all(ijk0 <= m % dimension)) then
              matching_bins(i_filter_surf) = OUT_RIGHT
              matching_bins(i_filter_mesh) = &
                   mesh_indices_to_bin(m, ijk0 + 1, .true.)
              filter_index = sum((matching_bins(1:t%n_filters) - 1) * t % stride) + 1
!$omp atomic
              t % results(1, filter_index) % value = &
                   t % results(1, filter_index) % value + p % wgt
            end if
          end do
        else
          do j = ijk0(1) - 1, ijk1(1), -1
            ijk0(1) = j
            if (all(ijk0 >= 0) .and. all(ijk0 <= m % dimension)) then
              matching_bins(i_filter_surf) = IN_RIGHT
              matching_bins(i_filter_mesh) = &
                   mesh_indices_to_bin(m, ijk0 + 1, .true.)
              filter_index = sum((matching_bins(1:t%n_filters) - 1) * t % stride) + 1
!$omp atomic
              t % results(1, filter_index) % value = &
                   t % results(1, filter_index) % value + p % wgt
            end if
          end do
        end if
        cycle
      end if

      ! =======================================================================
      ! GENERIC CASE

      ! Bounding coordinates
      do j = 1, 3
        if (uvw(j) > 0) then
          xyz_cross(j) = m % lower_left(j) + ijk0(j) * m % width(j)
        else
          xyz_cross(j) = m % lower_left(j) + (ijk0(j) - 1) * m % width(j)
        end if
      end do

      do k = 1, n_cross
        ! Reset scoring bin index
        matching_bins(i_filter_surf) = 0

        ! Calculate distance to each bounding surface. We need to treat
        ! special case where the cosine of the angle is zero since this would
        ! result in a divide-by-zero.

        do j = 1, 3
          if (uvw(j) == 0) then
            d(j) = INFINITY
          else
            d(j) = (xyz_cross(j) - xyz0(j))/uvw(j)
          end if
        end do

        ! Determine the closest bounding surface of the mesh cell by
        ! calculating the minimum distance

        distance = minval(d)

        ! Now use the minimum distance and diretion of the particle to
        ! determine which surface was crossed

        if (distance == d(1)) then
          if (uvw(1) > 0) then
            ! Crossing into right mesh cell -- this is treated as outgoing
            ! current from (i,j,k)
            if (all(ijk0 >= 0) .and. all(ijk0 <= m % dimension)) then
              matching_bins(i_filter_surf) = OUT_RIGHT
              matching_bins(i_filter_mesh) = &
                   mesh_indices_to_bin(m, ijk0 + 1, .true.)
            end if
            ijk0(1) = ijk0(1) + 1
            xyz_cross(1) = xyz_cross(1) + m % width(1)
          else
            ! Crossing into left mesh cell -- this is treated as incoming
            ! current in (i-1,j,k)
            ijk0(1) = ijk0(1) - 1
            xyz_cross(1) = xyz_cross(1) - m % width(1)
            if (all(ijk0 >= 0) .and. all(ijk0 <= m % dimension)) then
              matching_bins(i_filter_surf) = IN_RIGHT
              matching_bins(i_filter_mesh) = &
                   mesh_indices_to_bin(m, ijk0 + 1, .true.)
            end if
          end if
        elseif (distance == d(2)) then
          if (uvw(2) > 0) then
            ! Crossing into front mesh cell -- this is treated as outgoing
            ! current in (i,j,k)
            if (all(ijk0 >= 0) .and. all(ijk0 <= m % dimension)) then
              matching_bins(i_filter_surf) = OUT_FRONT
              matching_bins(i_filter_mesh) = &
                   mesh_indices_to_bin(m, ijk0 + 1, .true.)
            end if
            ijk0(2) = ijk0(2) + 1
            xyz_cross(2) = xyz_cross(2) + m % width(2)
          else
            ! Crossing into back mesh cell -- this is treated as incoming
            ! current in (i,j-1,k)
            ijk0(2) = ijk0(2) - 1
            xyz_cross(2) = xyz_cross(2) - m % width(2)
            if (all(ijk0 >= 0) .and. all(ijk0 <= m % dimension)) then
              matching_bins(i_filter_surf) = IN_FRONT
              matching_bins(i_filter_mesh) = &
                   mesh_indices_to_bin(m, ijk0 + 1, .true.)
            end if
          end if
        else if (distance == d(3)) then
          if (uvw(3) > 0) then
            ! Crossing into top mesh cell -- this is treated as outgoing
            ! current in (i,j,k)
            if (all(ijk0 >= 0) .and. all(ijk0 <= m % dimension)) then
              matching_bins(i_filter_surf) = OUT_TOP
              matching_bins(i_filter_mesh) = &
                   mesh_indices_to_bin(m, ijk0 + 1, .true.)
            end if
            ijk0(3) = ijk0(3) + 1
            xyz_cross(3) = xyz_cross(3) + m % width(3)
          else
            ! Crossing into bottom mesh cell -- this is treated as incoming
            ! current in (i,j,k-1)
            ijk0(3) = ijk0(3) - 1
            xyz_cross(3) = xyz_cross(3) - m % width(3)
            if (all(ijk0 >= 0) .and. all(ijk0 <= m % dimension)) then
              matching_bins(i_filter_surf) = IN_TOP
              matching_bins(i_filter_mesh) = &
                   mesh_indices_to_bin(m, ijk0 + 1, .true.)
            end if
          end if
        end if

        ! Determine scoring index
        if (matching_bins(i_filter_surf) > 0) then
          filter_index = sum((matching_bins(1:t%n_filters) - 1) * t % stride) + 1

          ! Check for errors
          if (filter_index <= 0 .or. filter_index > &
               t % total_filter_bins) then
            call fatal_error("Score index outside range.")
          end if

          ! Add to surface current tally
!$omp atomic
          t % results(1, filter_index) % value = &
               t % results(1, filter_index) % value + p % wgt
        end if

        ! Calculate new coordinates
        xyz0 = xyz0 + distance * uvw
      end do

    end do TALLY_LOOP

  end subroutine score_surface_current

!===============================================================================
! SCORE_DIFF_ACCUMULATORS
!===============================================================================

  subroutine score_diff_accumulators(p, distance, collision)
    type(particle), intent(in) :: p
    real(8),        intent(in) :: distance
    logical,        intent(in) :: collision

    integer :: i, j
    type(TallyObject), pointer :: t
    type(Material), pointer :: mat

    do i = 1, n_user_tallies
      t => user_tallies(i)

      if (allocated(t % deriv)) then
        select case (t % deriv % dep_var)

        case (DIFF_DENSITY)
          if (p % material == MATERIAL_VOID) cycle
          mat => materials(p % material)
          if (mat % id == t % deriv % diff_material) then
            if (collision) then
              t % deriv % accumulator = t % deriv % accumulator &
                   + ONE / mat % density_gpcc &
                   - distance * material_xs % total / mat % density_gpcc
            else
              t % deriv % accumulator = t % deriv % accumulator &
                   - distance * material_xs % total / mat % density_gpcc
            end if
          end if

        case (DIFF_NUCLIDE_DENSITY)
          if (p % material == MATERIAL_VOID) cycle
          mat => materials(p % material)
          if (mat % id == t % deriv % diff_material) then
            do j = 1, mat % n_nuclides
              if (mat % nuclide(j) == t % deriv % diff_nuclide) exit
            end do
            if (mat % nuclide(j) /= t % deriv % diff_nuclide) then
              call fatal_error("Couldn't find the right nuclide.")
            end if
            t % deriv % accumulator = t % deriv % accumulator &
                 - distance * micro_xs(t % deriv % diff_nuclide) % total
            if (collision) then
              if (p % event == EVENT_SCATTER) then
                  t % deriv % accumulator = t % deriv % accumulator &
                       + micro_xs(t % deriv % diff_nuclide) % elastic &
                       / material_xs % elastic
              else if (p % event == EVENT_ABSORB) then
                  t % deriv % accumulator = t % deriv % accumulator &
                       + micro_xs(t % deriv % diff_nuclide) % absorption &
                       / material_xs % absorption
              end if
            end if
          end if
        end select
      end if
    end do
  end subroutine

  subroutine clear_diff_accumulators()
    integer :: i
    type(TallyObject), pointer :: t

    do i = 1, n_user_tallies
      t => user_tallies(i)
      if (allocated(t % deriv)) then
        t % deriv % accumulator = ZERO
      end if
    end do
  end subroutine

!===============================================================================
! GET_NEXT_BIN determines the next scoring bin for a particular filter variable
!===============================================================================

  function get_next_bin(filter_type, filter_value, i_tally) result(bin)

    integer, intent(in) :: filter_type  ! e.g. FILTER_MATERIAL
    integer, intent(in) :: filter_value ! value of filter, e.g. material 3
    integer, intent(in) :: i_tally      ! index of tally
    integer             :: bin          ! index of filter

    integer :: i_tally_check
    integer :: n

    ! If there are no scoring bins for this item, then return immediately
    if (.not. allocated(tally_maps(filter_type) % items(filter_value) % elements)) then
      bin = NO_BIN_FOUND
      return
    end if

    ! Check how many elements there are for this item
    n = size(tally_maps(filter_type) % items(filter_value) % elements)

    do
      ! Increment position in elements
      position(filter_type) = position(filter_type) + 1

      ! If we've reached the end of the array, there is no more bin to score to
      if (position(filter_type) > n) then
        position(filter_type) = 0
        bin = NO_BIN_FOUND
        return
      end if

      i_tally_check = tally_maps(filter_type) % items(filter_value) % &
           elements(position(filter_type)) % index_tally

      if (i_tally_check > i_tally) then
        ! Since the index being checked against is greater than the index we
        ! need (and the tally indices were added to elements sequentially), we
        ! know that no more bins will be scoring bins for this tally
        position(filter_type) = 0
        bin = NO_BIN_FOUND
        return
      elseif (i_tally_check == i_tally) then
        ! Found a match
        bin = tally_maps(filter_type) % items(filter_value) % &
             elements(position(filter_type)) % index_bin
        return
      end if

    end do

  end function get_next_bin

!===============================================================================
! SYNCHRONIZE_TALLIES accumulates the sum of the contributions from each history
! within the batch to a new random variable
!===============================================================================

  subroutine synchronize_tallies()

    integer :: i
    real(8) :: k_col ! Copy of batch collision estimate of keff
    real(8) :: k_abs ! Copy of batch absorption estimate of keff
    real(8) :: k_tra ! Copy of batch tracklength estimate of keff

#ifdef MPI
    ! Combine tally results onto master process
    if (reduce_tallies) call reduce_tally_results()
#endif

    ! Increase number of realizations (only used for global tallies)
    if (reduce_tallies) then
      n_realizations = n_realizations + 1
    else
      n_realizations = n_realizations + n_procs
    end if

    ! Accumulate on master only unless run is not reduced then do it on all
    if (master .or. (.not. reduce_tallies)) then
      ! Accumulate results for each tally
      do i = 1, active_tallies % size()
        call accumulate_tally(tallies(active_tallies % get_item(i)))
      end do

      if (run_mode == MODE_EIGENVALUE) then
        if (active_batches) then
          ! Accumulate products of different estimators of k
          k_col = global_tallies(K_COLLISION) % value / total_weight
          k_abs = global_tallies(K_ABSORPTION) % value / total_weight
          k_tra = global_tallies(K_TRACKLENGTH) % value / total_weight
          k_col_abs = k_col_abs + k_col * k_abs
          k_col_tra = k_col_tra + k_col * k_tra
          k_abs_tra = k_abs_tra + k_abs * k_tra
        end if
      end if

      ! Accumulate results for global tallies
      call accumulate_result(global_tallies)
    end if

  end subroutine synchronize_tallies

!===============================================================================
! REDUCE_TALLY_RESULTS collects all the results from tallies onto one processor
!===============================================================================

#ifdef MPI
  subroutine reduce_tally_results()

    integer :: i
    integer :: n      ! number of filter bins
    integer :: m      ! number of score bins
    integer :: n_bins ! total number of bins
    real(8), allocatable :: tally_temp(:,:) ! contiguous array of results
    real(8) :: global_temp(N_GLOBAL_TALLIES)
    real(8) :: dummy  ! temporary receive buffer for non-root reduces
    type(TallyObject), pointer :: t

    do i = 1, active_tallies % size()
      t => tallies(active_tallies % get_item(i))

      m = t % total_score_bins
      n = t % total_filter_bins
      n_bins = m*n

      allocate(tally_temp(m,n))

      tally_temp = t % results(:,:) % value

      if (master) then
        ! The MPI_IN_PLACE specifier allows the master to copy values into
        ! a receive buffer without having a temporary variable
        call MPI_REDUCE(MPI_IN_PLACE, tally_temp, n_bins, MPI_REAL8, &
             MPI_SUM, 0, MPI_COMM_WORLD, mpi_err)

        ! Transfer values to value on master
        t % results(:,:) % value = tally_temp
      else
        ! Receive buffer not significant at other processors
        call MPI_REDUCE(tally_temp, dummy, n_bins, MPI_REAL8, &
             MPI_SUM, 0, MPI_COMM_WORLD, mpi_err)

        ! Reset value on other processors
        t % results(:,:) % value = 0
      end if

      deallocate(tally_temp)
    end do

    ! Copy global tallies into array to be reduced
    global_temp = global_tallies(:) % value

    if (master) then
      call MPI_REDUCE(MPI_IN_PLACE, global_temp, N_GLOBAL_TALLIES, &
           MPI_REAL8, MPI_SUM, 0, MPI_COMM_WORLD, mpi_err)

      ! Transfer values back to global_tallies on master
      global_tallies(:) % value = global_temp
    else
      ! Receive buffer not significant at other processors
      call MPI_REDUCE(global_temp, dummy, N_GLOBAL_TALLIES, &
           MPI_REAL8, MPI_SUM, 0, MPI_COMM_WORLD, mpi_err)

      ! Reset value on other processors
      global_tallies(:) % value = ZERO
    end if

    ! We also need to determine the total starting weight of particles from the
    ! last realization
    if (master) then
      call MPI_REDUCE(MPI_IN_PLACE, total_weight, 1, MPI_REAL8, MPI_SUM, &
           0, MPI_COMM_WORLD, mpi_err)
    else
      ! Receive buffer not significant at other processors
      call MPI_REDUCE(total_weight, dummy, 1, MPI_REAL8, MPI_SUM, &
           0, MPI_COMM_WORLD, mpi_err)
    end if

  end subroutine reduce_tally_results
#endif

!===============================================================================
! ACCUMULATE_TALLY
!===============================================================================

  subroutine accumulate_tally(t)

    type(TallyObject), intent(inout) :: t

    ! Increment number of realizations
    if (reduce_tallies) then
      t % n_realizations = t % n_realizations + 1
    else
      t % n_realizations = t % n_realizations + n_procs
    end if

    ! Accumulate each TallyResult
    call accumulate_result(t % results)

  end subroutine accumulate_tally

!===============================================================================
! TALLY_STATISTICS computes the mean and standard deviation of the mean of each
! tally and stores them in the val and val_sq attributes of the TallyResults
! respectively
!===============================================================================

  subroutine tally_statistics()

    integer :: i    ! index in tallies array
    type(TallyObject), pointer :: t

    ! Calculate statistics for user-defined tallies
    do i = 1, n_tallies
      t => tallies(i)

      call statistics_result(t % results, t % n_realizations)
    end do

    ! Calculate statistics for global tallies
    call statistics_result(global_tallies, n_realizations)

  end subroutine tally_statistics

!===============================================================================
! ACCUMULATE_RESULT accumulates results from many histories (or many generations)
! into a single realization of a random variable.
!===============================================================================

  elemental subroutine accumulate_result(this)

    type(TallyResult), intent(inout) :: this

    real(8) :: val

    ! Add the sum and square of the sum of contributions from a tally result to
    ! the variables sum and sum_sq. This will later allow us to calculate a
    ! variance on the tallies.

    val = this % value/total_weight
    this % sum    = this % sum    + val
    this % sum_sq = this % sum_sq + val*val

    ! Reset the single batch estimate
    this % value = ZERO

  end subroutine accumulate_result

!===============================================================================
! STATISTICS_RESULT determines the sample mean and the standard deviation of the
! mean for a TallyResult.
!===============================================================================

  elemental subroutine statistics_result(this, n)

    type(TallyResult), intent(inout) :: this
    integer,           intent(in)    :: n

    ! Calculate sample mean and standard deviation of the mean -- note that we
    ! have used Bessel's correction so that the estimator of the variance of the
    ! sample mean is unbiased.

    this % sum    = this % sum/n
    this % sum_sq = sqrt((this % sum_sq/n - this % sum * &
         this % sum) / (n - 1))

  end subroutine statistics_result

!===============================================================================
! RESET_RESULT zeroes out the value and accumulated sum and sum-squared for a
! single TallyResult.
!===============================================================================

  elemental subroutine reset_result(this)

    type(TallyResult), intent(inout) :: this

    this % value    = ZERO
    this % sum      = ZERO
    this % sum_sq   = ZERO

  end subroutine reset_result

!===============================================================================
! SETUP_ACTIVE_USERTALLIES
!===============================================================================

  subroutine setup_active_usertallies()

    integer :: i ! loop counter

    do i = 1, n_user_tallies
      ! Add tally to active tallies
      call active_tallies % add(i_user_tallies + i)

      ! Check what type of tally this is and add it to the appropriate list
      if (user_tallies(i) % type == TALLY_VOLUME) then
        if (user_tallies(i) % estimator == ESTIMATOR_ANALOG) then
          call active_analog_tallies % add(i_user_tallies + i)
        elseif (user_tallies(i) % estimator == ESTIMATOR_TRACKLENGTH) then
          call active_tracklength_tallies % add(i_user_tallies + i)
        elseif (user_tallies(i) % estimator == ESTIMATOR_COLLISION) then
          call active_collision_tallies % add(i_user_tallies + i)
        end if
      elseif (user_tallies(i) % type == TALLY_SURFACE_CURRENT) then
        call active_current_tallies % add(i_user_tallies + i)
      end if
    end do

  end subroutine setup_active_usertallies

!===============================================================================
! SETUP_ACTIVE_CMFDTALLIES
!===============================================================================

  subroutine setup_active_cmfdtallies()

    integer :: i ! loop counter

    ! check to see if any of the active tally lists has been allocated
    if (active_tallies % size() > 0) then
      call fatal_error("Active tallies should not exist before CMFD tallies!")
    else if (active_analog_tallies % size() > 0) then
      call fatal_error('Active analog tallies should not exist before CMFD &
           &tallies!')
    else if (active_tracklength_tallies % size() > 0) then
      call fatal_error("Active tracklength tallies should not exist before &
           &CMFD tallies!")
    else if (active_current_tallies % size() > 0) then
      call fatal_error("Active current tallies should not exist before CMFD &
           &tallies!")
    end if

    do i = 1, n_cmfd_tallies
      ! Add CMFD tally to active tallies
      call active_tallies % add(i_cmfd_tallies + i)

      ! Check what type of tally this is and add it to the appropriate list
      if (cmfd_tallies(i) % type == TALLY_VOLUME) then
        if (cmfd_tallies(i) % estimator == ESTIMATOR_ANALOG) then
          call active_analog_tallies % add(i_cmfd_tallies + i)
        elseif (cmfd_tallies(i) % estimator == ESTIMATOR_TRACKLENGTH) then
          call active_tracklength_tallies % add(i_cmfd_tallies + i)
        end if
      elseif (cmfd_tallies(i) % type == TALLY_SURFACE_CURRENT) then
        call active_current_tallies % add(i_cmfd_tallies + i)
      end if
    end do

  end subroutine setup_active_cmfdtallies

end module tally<|MERGE_RESOLUTION|>--- conflicted
+++ resolved
@@ -66,13 +66,7 @@
     real(8) :: macro_scatt          ! material macro scatt xs
     real(8) :: uvw(3)               ! particle direction
     real(8) :: E                    ! particle energy
-<<<<<<< HEAD
     logical :: scoring_diff_nuclide
-    type(Material),    pointer :: mat
-    type(Reaction),    pointer :: rxn
-    type(Nuclide),     pointer :: nuc
-=======
->>>>>>> fd712f64
 
     i = 0
     SCORE_LOOP: do q = 1, t % n_user_score_bins
@@ -768,8 +762,8 @@
 
         case (ESTIMATOR_COLLISION)
           if (t % deriv % dep_var == DIFF_NUCLIDE_DENSITY) then
-            mat => materials(p % material)
-            scoring_diff_nuclide = (mat % id == t % deriv % diff_material) &
+            scoring_diff_nuclide = &
+                 (materials(p % material) % id == t % deriv % diff_material) &
                  .and. (i_nuclide == t % deriv % diff_nuclide)
             select case (score_bin)
             case (SCORE_TOTAL)
@@ -784,10 +778,6 @@
             case (SCORE_NU_FISSION)
                 scoring_diff_nuclide = scoring_diff_nuclide .and. &
                      micro_xs(t % deriv % diff_nuclide) % nu_fission /= ZERO
-            case (SCORE_KAPPA_FISSION)
-                scoring_diff_nuclide = scoring_diff_nuclide .and. &
-                     micro_xs(t % deriv % diff_nuclide) % kappa_fission &
-                     /= ZERO
             case (SCORE_KEFF)
                 scoring_diff_nuclide = scoring_diff_nuclide .and. &
                      micro_xs(t % deriv % diff_nuclide) % nu_fission /= ZERO
@@ -871,24 +861,6 @@
 
             end select
 
-          case (SCORE_KAPPA_FISSION)
-            select case (t % deriv % dep_var)
-
-            case (DIFF_NUCLIDE_DENSITY)
-              if (i_nuclide == -1 .and. &
-                   materials(p % material)%id== t % deriv % diff_material) then
-                score = score * (t % deriv % accumulator &
-                     + micro_xs(t % deriv % diff_nuclide) % kappa_fission &
-                     / material_xs % kappa_fission)
-              else if (scoring_diff_nuclide) then
-                score = score * (t % deriv % accumulator + ONE &
-                     / atom_density)
-              else
-                score = score * t % deriv % accumulator
-              end if
-
-            end select
-
           case (SCORE_KEFF)
             select case (t % deriv % dep_var)
 
@@ -898,7 +870,7 @@
             case (DIFF_NUCLIDE_DENSITY)
               if (scoring_diff_nuclide) then
                 score = score * (t % deriv % accumulator + ONE &
-                     / mat % atom_density(l))
+                     / materials(p % material) % atom_density(l))
               else
                 score = score * t % deriv % accumulator
               end if
