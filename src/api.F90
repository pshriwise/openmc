module openmc_api

  use, intrinsic :: ISO_C_BINDING

  use bank_header,     only: openmc_source_bank
  use constants,       only: K_BOLTZMANN
  use eigenvalue,      only: k_sum, openmc_get_keff
  use error
  use geometry,        only: find_cell
  use geometry_header
  use hdf5_interface
  use material_header
  use math
  use mesh_header
  use message_passing
  use nuclide_header
  use initialize,      only: openmc_init_f
  use particle_header, only: Particle
  use plot,            only: openmc_plot_geometry
  use random_lcg,      only: openmc_get_seed, openmc_set_seed
  use settings
  use simulation_header
  use source_header,   only: openmc_extend_sources, openmc_source_set_strength
  use state_point,     only: openmc_statepoint_write
  use tally_header
  use tally_filter_header
  use tally_filter
  use tally,           only: openmc_tally_set_type
  use simulation
  use string,          only: to_f_string
  use timer_header
  use volume_calc,     only: openmc_calculate_volumes

  implicit none

  private
  public :: openmc_calculate_volumes
  public :: openmc_cell_filter_get_bins
  public :: openmc_cell_get_id
  public :: openmc_cell_get_fill
  public :: openmc_cell_set_fill
  public :: openmc_cell_set_id
  public :: openmc_cell_set_temperature
  public :: openmc_energy_filter_get_bins
  public :: openmc_energy_filter_set_bins
  public :: openmc_extend_filters
  public :: openmc_extend_cells
  public :: openmc_extend_materials
  public :: openmc_extend_sources
  public :: openmc_extend_tallies
  public :: openmc_filter_get_id
  public :: openmc_filter_get_type
  public :: openmc_filter_set_id
  public :: openmc_filter_set_type
  public :: openmc_finalize
  public :: openmc_find
  public :: openmc_get_cell_index
  public :: openmc_get_keff
  public :: openmc_get_filter_index
  public :: openmc_get_filter_next_id
  public :: openmc_get_material_index
  public :: openmc_get_nuclide_index
  public :: openmc_get_seed
  public :: openmc_get_tally_index
  public :: openmc_global_tallies
  public :: openmc_hard_reset
  public :: openmc_init_f
  public :: openmc_load_nuclide
  public :: openmc_material_add_nuclide
  public :: openmc_material_get_id
  public :: openmc_material_get_densities
  public :: openmc_material_set_density
  public :: openmc_material_set_densities
  public :: openmc_material_set_id
  public :: openmc_material_filter_get_bins
  public :: openmc_material_filter_set_bins
  public :: openmc_mesh_filter_set_mesh
  public :: openmc_meshsurface_filter_set_mesh
  public :: openmc_next_batch
  public :: openmc_nuclide_name
  public :: openmc_plot_geometry
  public :: openmc_reset
  public :: openmc_set_seed
  public :: openmc_simulation_finalize
  public :: openmc_simulation_init
  public :: openmc_source_bank
  public :: openmc_source_set_strength
  public :: openmc_tally_get_id
  public :: openmc_tally_get_filters
  public :: openmc_tally_get_n_realizations
  public :: openmc_tally_get_nuclides
  public :: openmc_tally_get_scores
  public :: openmc_tally_results
  public :: openmc_tally_set_filters
  public :: openmc_tally_set_id
  public :: openmc_tally_set_nuclides
  public :: openmc_tally_set_scores
  public :: openmc_tally_set_type

contains

!===============================================================================
! OPENMC_FINALIZE frees up memory by deallocating arrays and resetting global
! variables
!===============================================================================

  function openmc_finalize() result(err) bind(C)
    integer(C_INT) :: err

    interface
      subroutine openmc_free_bank() bind(C)
      end subroutine openmc_free_bank
    end interface

    ! Clear results
    err = openmc_reset()

    ! Reset global variables
    assume_separate = .false.
    check_overlaps = .false.
    confidence_intervals = .false.
    create_fission_neutrons = .true.
    electron_treatment = ELECTRON_LED
    energy_cutoff(:) = [ZERO, 1000.0_8, ZERO, ZERO]
    energy_max(:) = [INFINITY, INFINITY]
    energy_min(:) = [ZERO, ZERO]
    entropy_on = .false.
    gen_per_batch = 1
    index_entropy_mesh = -1
    index_ufs_mesh = -1
    keff = ONE
    legendre_to_tabular = .true.
    legendre_to_tabular_points = C_NONE
    n_batch_interval = 1
    n_lost_particles = 0
    n_particles = 0
    n_source_points = 0
    n_state_points = 0
    n_tallies = 0
    output_summary = .true.
    output_tallies = .true.
    particle_restart_run = .false.
    photon_transport = .false.
    pred_batches = .false.
    reduce_tallies = .true.
    res_scat_on = .false.
    res_scat_method = RES_SCAT_ARES
    res_scat_energy_min = 0.01_8
    res_scat_energy_max = 1000.0_8
    restart_run = .false.
    root_universe = -1
    run_CE = .true.
    run_mode = NONE
    satisfy_triggers = .false.
    call openmc_set_seed(DEFAULT_SEED)
    source_latest = .false.
    source_separate = .false.
    source_write = .true.
    survival_biasing = .false.
    temperature_default = 293.6_8
    temperature_method = TEMPERATURE_NEAREST
    temperature_multipole = .false.
    temperature_range = [ZERO, ZERO]
    temperature_tolerance = 10.0_8
    total_gen = 0
    trigger_on = .false.
    ufs = .false.
    urr_ptables_on = .true.
    verbosity = 7
    weight_cutoff = 0.25_8
    weight_survive = ONE
    write_all_tracks = .false.
    write_initial_source = .false.

    ! Deallocate arrays
    call free_memory()

    err = 0
#ifdef OPENMC_MPI
    ! Free all MPI types
    call MPI_TYPE_FREE(MPI_BANK, err)
    call openmc_free_bank()
#endif

  end function openmc_finalize

!===============================================================================
! OPENMC_FIND determines the ID or a cell or material at a given point in space
!===============================================================================

  function openmc_find(xyz, rtype, id, instance) result(err) bind(C)
    real(C_DOUBLE), intent(in)        :: xyz(3) ! Cartesian point
    integer(C_INT), intent(in), value :: rtype  ! 1 for cell, 2 for material
    integer(C_INT32_T), intent(out)   :: id
    integer(C_INT32_T), intent(out)   :: instance
    integer(C_INT) :: err

    logical :: found
    type(Particle) :: p

    call p % initialize()
    p % coord(1) % xyz(:) = xyz
    p % coord(1) % uvw(:) = [ZERO, ZERO, ONE]
    call find_cell(p, found)

    id = -1
    instance = -1
    err = E_UNASSIGNED

    if (found) then
      if (rtype == 1) then
        id = cells(p % coord(p % n_coord) % cell) % id()
      elseif (rtype == 2) then
        if (p % material == MATERIAL_VOID) then
          id = 0
        else
          id = materials(p % material) % id
        end if
      end if
      instance = p % cell_instance - 1
      err = 0
    else
      err = E_GEOMETRY
      call set_errmsg("Could not find cell/material at position (" // &
           trim(to_str(xyz(1))) // "," // trim(to_str(xyz(2))) // "," // &
           trim(to_str(xyz(3))) // ").")
    end if

  end function openmc_find

!===============================================================================
! OPENMC_HARD_RESET reset tallies and timers as well as the pseudorandom
! generator state
!===============================================================================

  function openmc_hard_reset() result(err) bind(C)
    integer(C_INT) :: err

    ! Reset all tallies and timers
    err = openmc_reset()

    ! Reset total generations and keff guess
    keff = ONE
    total_gen = 0

    ! Reset the random number generator state
    call openmc_set_seed(DEFAULT_SEED)
  end function openmc_hard_reset

!===============================================================================
! OPENMC_RESET resets tallies and timers
!===============================================================================

  function openmc_reset() result(err) bind(C)
    integer(C_INT) :: err

    integer :: i

    if (allocated(tallies)) then
      do i = 1, size(tallies)
        associate (t => tallies(i) % obj)
          t % active = .false.
          t % n_realizations = 0
          if (allocated(t % results)) then
            t % results(:, :, :) = ZERO
          end if
        end associate
      end do
    end if

    ! Reset global tallies
    n_realizations = 0
    if (allocated(global_tallies)) then
      global_tallies(:, :) = ZERO
    end if
    k_col_abs = ZERO
    k_col_tra = ZERO
    k_abs_tra = ZERO
    k_sum(:) = ZERO

    ! Clear active tally lists
    call active_analog_tallies % clear()
    call active_tracklength_tallies % clear()
    call active_meshsurf_tallies % clear()
    call active_collision_tallies % clear()
    call active_surface_tallies % clear()
    call active_tallies % clear()

    ! Reset timers
    call time_total % reset()
    call time_total % reset()
    call time_initialize % reset()
    call time_read_xs % reset()
    call time_unionize % reset()
    call time_bank % reset()
    call time_bank_sample % reset()
    call time_bank_sendrecv % reset()
    call time_tallies % reset()
    call time_inactive % reset()
    call time_active % reset()
    call time_transport % reset()
    call time_finalize % reset()

    err = 0
  end function openmc_reset

!===============================================================================
! FREE_MEMORY deallocates and clears  all global allocatable arrays in the
! program
!===============================================================================

  subroutine free_memory()

    use cmfd_header
<<<<<<< HEAD
    use mgxs_header
    use photon_header
=======
>>>>>>> 9bebfe63
    use plot_header
    use sab_header
    use settings
    use source_header
    use surface_header
    use tally_derivative_header
    use trigger_header
    use volume_header

    call free_memory_geometry()
    call free_memory_surfaces()
    call free_memory_material()
    call free_memory_plot()
    call free_memory_volume()
    call free_memory_simulation()
    call free_memory_nuclide()
    call free_memory_photon()
    call free_memory_settings()
    call free_memory_sab()
    call free_memory_source()
    call free_memory_mesh()
    call free_memory_tally()
    call free_memory_tally_filter()
    call free_memory_tally_derivative()
    call free_memory_bank()

    ! Deallocate CMFD
    call deallocate_cmfd(cmfd)

  end subroutine free_memory

end module openmc_api<|MERGE_RESOLUTION|>--- conflicted
+++ resolved
@@ -312,11 +312,7 @@
   subroutine free_memory()
 
     use cmfd_header
-<<<<<<< HEAD
-    use mgxs_header
     use photon_header
-=======
->>>>>>> 9bebfe63
     use plot_header
     use sab_header
     use settings
