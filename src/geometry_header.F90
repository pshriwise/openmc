--- conflicted
+++ resolved
@@ -137,11 +137,8 @@
                                            !  expression
     logical :: simple                      ! Is the region simple (intersections
                                            !  only)
-<<<<<<< HEAD
-=======
     integer :: distribcell_index           ! Index corresponding to this cell in
                                            !  distribcell arrays
->>>>>>> 0df752df
 
     ! Rotation matrix and translation vector
     real(8), allocatable :: translation(:)
