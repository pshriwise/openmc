import numpy as np

import openmc
from openmc.opencg_compatible import get_opencg_geometry

try:
    import h5py
except ImportError:
    msg = 'Unable to import h5py which is necessary for openmc.summary'
    raise ImportError(msg)


class Summary(object):

    def __init__(self, filename):

        openmc.reset_auto_ids()

        if not filename.endswith(('.h5', '.hdf5')):
            msg = 'Unable to open "{0}" which is not an HDF5 summary file'
            raise ValueError(msg)

        self._f = h5py.File(filename, 'r')
        self.openmc_geometry = None
        self.opencg_geometry = None

        self._read_metadata()
        self._read_geometry()


    def _read_metadata(self):

        # Read OpenMC version
        self.version = [self._f['version_major'][0],
                         self._f['version_minor'][0],
                         self._f['version_release'][0]]
        # Read date and time
        self.date_and_time = self._f['date_and_time'][...]

        self.n_batches = self._f['n_batches'][0]
        self.n_particles = self._f['n_particles'][0]
        self.n_active = self._f['n_active'][0]
        self.n_inactive = self._f['n_inactive'][0]
        self.gen_per_batch = self._f['gen_per_batch'][0]
        self.n_procs = self._f['n_procs'][0]


    def _read_geometry(self):

        # Read in and initialize the Materials and Geometry
        self._read_nuclides()
        self._read_materials()
        self._read_surfaces()
        self._read_cells()
        self._read_universes()
        self._read_lattices()
        self._finalize_geometry()


    def _read_nuclides(self):

        self.n_nuclides = self._f['nuclides/n_nuclides'][0]

        # Initialize dictionary for each Nuclide
        # Keys   - Nuclide ZAIDs
        # Values - Nuclide objects
        self.nuclides = {}

        for key in self._f['nuclides'].keys():

            if key == 'n_nuclides':
                continue

            index = self._f['nuclides'][key]['index'][0]
            alias = self._f['nuclides'][key]['alias'][0]
            zaid = self._f['nuclides'][key]['zaid'][0]

            # Read the Nuclide's name (e.g., 'H-1' or 'U-235')
            name = alias.split('.')[0]

            # Read the Nuclide's cross-section identifier (e.g., '70c')
            xs = alias.split('.')[1]

            # Initialize this Nuclide and add to global dictionary of Nuclides
            if 'nat' in name:
                self.nuclides[zaid] = openmc.Element(name=name, xs=xs)
            else:
                self.nuclides[zaid] = openmc.Nuclide(name=name, xs=xs)
                self.nuclides[zaid].zaid = zaid


    def _read_materials(self):

        self.n_materials = self._f['materials/n_materials'][0]

        # Initialize dictionary for each Material
        # Keys     - Material keys
        # Values   - Material objects
        self.materials = {}

        for key in self._f['materials'].keys():

            if key == 'n_materials':
                continue

            material_id = int(key.lstrip('material '))
            index = self._f['materials'][key]['index'][0]
            name = self._f['materials'][key]['label'][0]
            density = self._f['materials'][key]['atom_density'][0]
            nuc_densities = self._f['materials'][key]['nuclide_densities'][...]
            nuclides = self._f['materials'][key]['nuclides'][...]
            n_sab = self._f['materials'][key]['n_sab'][0]

            sab_names = []
            sab_xs = []

            # Read the names of the S(a,b) tables for this Material
            for i in range(1, n_sab+1):

                sab_table = self._f['materials'][key]['sab_tables'][str(i)][0]

                # Read the cross-section identifiers for each S(a,b) table
                sab_names.append(sab_table.split('.')[0])
                sab_xs.append(sab_table.split('.')[1])

            # Create the Material
            material = openmc.Material(material_id=material_id, name=name)

            # Set the Material's density to g/cm3 - this is what is used in OpenMC
            material.set_density(density=density, units='g/cm3')

            # Add all Nuclides to the Material
            for i, zaid in enumerate(nuclides):
                nuclide = self.get_nuclide_by_zaid(zaid)
                density = nuc_densities[i]

                if isinstance(nuclide, openmc.Nuclide):
                    material.add_nuclide(nuclide, percent=density, percent_type='ao')
                elif isinstance(nuclide, openmc.Element):
                    material.add_element(nuclide, percent=density, percent_type='ao')

            # Add S(a,b) table(s?) to the Material
            for i in range(n_sab):
                name = sab_names[i]
                xs = sab_xs[i]
                material.add_s_alpha_beta(name, xs)

            # Add the Material to the global dictionary of all Materials
            self.materials[index] = material


    def _read_surfaces(self):

        self.n_surfaces = self._f['geometry/n_surfaces'][0]

        # Initialize dictionary for each Surface
        # Keys     - Surface keys
        # Values   - Surfacee objects
        self.surfaces = {}

        for key in self._f['geometry/surfaces'].keys():

            if key == 'n_surfaces':
                continue

            surface_id = int(key.lstrip('surface '))
            index = self._f['geometry/surfaces'][key]['index'][0]
            name = self._f['geometry/surfaces'][key]['label'][0]
            surf_type = self._f['geometry/surfaces'][key]['type'][...][0]
            bc = self._f['geometry/surfaces'][key]['boundary_condition'][...][0]
            coeffs = self._f['geometry/surfaces'][key]['coefficients'][...]

            # Create the Surface based on its type

            if surf_type == 'X Plane':
                x0 = coeffs[0]
                surface = openmc.XPlane(surface_id, bc, x0, name)

            elif surf_type == 'Y Plane':
                y0 = coeffs[0]
                surface = openmc.YPlane(surface_id, bc, y0, name)

            elif surf_type == 'Z Plane':
                z0 = coeffs[0]
                surface = openmc.ZPlane(surface_id, bc, z0, name)

            elif surf_type == 'Plane':
                A = coeffs[0]
                B = coeffs[1]
                C = coeffs[2]
                D = coeffs[3]
                surface = openmc.Plane(surface_id, bc, A, B, C, D, name)

            elif surf_type == 'X Cylinder':
                y0 = coeffs[0]
                z0 = coeffs[1]
                R = coeffs[2]
                surface = openmc.XCylinder(surface_id, bc, y0, z0, R, name)

            elif surf_type == 'Y Cylinder':
                x0 = coeffs[0]
                z0 = coeffs[1]
                R = coeffs[2]
                surface = openmc.YCylinder(surface_id, bc, x0, z0, R, name)

            elif surf_type == 'Z Cylinder':
                x0 = coeffs[0]
                y0 = coeffs[1]
                R = coeffs[2]
                surface = openmc.ZCylinder(surface_id, bc, x0, y0, R, name)

            elif surf_type == 'Sphere':
                x0 = coeffs[0]
                y0 = coeffs[1]
                z0 = coeffs[2]
                R = coeffs[3]
                surface = openmc.Sphere(surface_id, bc, x0, y0, z0, R, name)

            elif surf_type in ['X Cone', 'Y Cone', 'Z Cone']:
                x0 = coeffs[0]
                y0 = coeffs[1]
                z0 = coeffs[2]
                R2 = coeffs[3]

                if surf_type == 'X Cone':
                    surface = openmc.XCone(surface_id, bc, x0, y0, z0, R2, name)
                if surf_type == 'Y Cone':
                    surface = openmc.YCone(surface_id, bc, x0, y0, z0, R2, name)
                if surf_type == 'Z Cone':
                    surface = openmc.ZCone(surface_id, bc, x0, y0, z0, R2, name)

            # Add Surface to global dictionary of all Surfaces
            self.surfaces[index] = surface


    def _read_cells(self):

        self.n_cells = self._f['geometry/n_cells'][0]

        # Initialize dictionary for each Cell
        # Keys     - Cell keys
        # Values   - Cell objects
        self.cells = {}

        # Initialize dictionary for each Cell's fill
        # (e.g., Material, Universe or Lattice ID)
        # This dictionary is used later to link the fills with
        # the corresponding objects
        # Keys     - Cell keys
        # Values   - Filling Material, Universe or Lattice ID
        self._cell_fills = {}

        for key in self._f['geometry/cells'].keys():

            if key == 'n_cells':
                continue

            cell_id = int(key.lstrip('cell '))
            index = self._f['geometry/cells'][key]['index'][0]
            name = self._f['geometry/cells'][key]['label'][0]
            fill_type = self._f['geometry/cells'][key]['fill_type'][...][0]

            if fill_type == 'normal':
                fill = self._f['geometry/cells'][key]['material'][0]
            elif fill_type == 'universe':
                fill = self._f['geometry/cells'][key]['fill'][0]
            else:
                fill = self._f['geometry/cells'][key]['lattice'][0]

            if 'surfaces' in self._f['geometry/cells'][key].keys():
                surfaces = self._f['geometry/cells'][key]['surfaces'][...]
            else:
                surfaces = []

            # Create this Cell
            cell = openmc.Cell(cell_id=cell_id, name=name)

            if fill_type == 'universe':
                translated = self._f['geometry/cells'][key]['translated'][0]
                if translated:
                    translation = \
                      self._f['geometry/cells'][key]['translation'][...]
                    translation = np.asarray(translation, dtype=np.float64)
                    cell.translation = translation

                rotated = self._f['geometry/cells'][key]['rotated'][0]
                if rotated:
                    rotation = \
                      self._f['geometry/cells'][key]['rotation'][...]
                    rotation = np.asarray(rotation, dtype=np.int)
                    cell.rotation = rotation

            # Store Cell fill information for after Universe/Lattice creation
            self._cell_fills[index] = (fill_type, fill)

            # Iterate over all Surfaces and add them to the Cell
            for surface_halfspace in surfaces:

                halfspace = np.sign(surface_halfspace)
                surface_id = np.abs(surface_halfspace)
                surface = self.surfaces[surface_id]
                cell.add_surface(surface, halfspace)

            # Add the Cell to the global dictionary of all Cells
            self.cells[index] = cell


    def _read_universes(self):

        self.n_universes = self._f['geometry/n_universes'][0]

        # Initialize dictionary for each Universe
        # Keys     - Universe keys
        # Values   - Universe objects
        self.universes = {}

        for key in self._f['geometry/universes'].keys():

            if key == 'n_universes':
                continue

            universe_id = int(key.lstrip('universe '))
            index = self._f['geometry/universes'][key]['index'][0]
            cells = self._f['geometry/universes'][key]['cells'][...]

            # Create this Universe
            universe = openmc.Universe(universe_id=universe_id)

            # Add each Cell to the Universe
            for cell_id in cells:
                cell = self.cells[cell_id]
                universe.add_cell(cell)

            # Add the Universe to the global list of Universes
            self.universes[index] = universe


    def _read_lattices(self):

        self.n_lattices = self._f['geometry/n_lattices'][0]

        # Initialize lattices for each Lattice
        # Keys     - Lattice keys
        # Values   - Lattice objects
        self.lattices = {}

        for key in self._f['geometry/lattices'].keys():

            if key == 'n_lattices':
                continue

            lattice_id = int(key.lstrip('lattice '))
            index = self._f['geometry/lattices'][key]['index'][0]
            name = self._f['geometry/lattices'][key]['label'][0]
            lattice_type = self._f['geometry/lattices'][key]['type'][...][0]

            if lattice_type == 'rectangular':
                dimension = self._f['geometry/lattices'][key]['dimension'][...]
                lower_left = \
                     self._f['geometry/lattices'][key]['lower_left'][...]
                pitch = self._f['geometry/lattices'][key]['pitch'][...]
                outer = self._f['geometry/lattices'][key]['outer'][0]

                universe_ids = \
                     self._f['geometry/lattices'][key]['universes'][...]
                universe_ids = np.swapaxes(universe_ids, 0, 1)
                universe_ids = np.swapaxes(universe_ids, 1, 2)

                # Create the Lattice
<<<<<<< HEAD
                lattice = openmc.RectLattice(lattice_id=lattice_id, name=name)
                lattice.set_dimension(tuple(dimension))
                lattice.set_lower_left(lower_left)
                lattice.set_pitch(pitch)
=======
                lattice = openmc.RectLattice(lattice_id=lattice_id)
                lattice.dimension = tuple(dimension)
                lattice.lower_left = lower_left
                lattice.pitch = pitch
>>>>>>> f3cd40ec

                # If the Universe specified outer the Lattice is not void (-22)
                if outer != -22:
                    lattice.outer = self.universes[outer]

                # Build array of Universe pointers for the Lattice
                universes = \
                    np.ndarray(tuple(universe_ids.shape), dtype=openmc.Universe)

                for x in range(universe_ids.shape[0]):
                    for y in range(universe_ids.shape[1]):
                        for z in range(universe_ids.shape[2]):
                            universes[x,y,z] = \
                                 self.get_universe_by_id(universe_ids[x,y,z])

                # Transpose, reverse y-dimension for appropriate ordering
                shape = universes.shape
                universes = np.transpose(universes, (1,0,2))
                universes.shape = shape
                universes = universes[:,::-1,:]
                lattice.universes = universes

                # Add the Lattice to the global dictionary of all Lattices
                self.lattices[index] = lattice

            if lattice_type == 'hexagonal':
                n_rings = self._f['geometry/latties'][key]['n_rings'][0]
                n_axial = self._f['geometry/latties'][key]['n_axial'][0]
                center = self._f['geometry/lattices'][key]['center'][...]
                pitch = self._f['geometry/lattices'][key]['pitch'][...]
                outer = self._f['geometry/lattices'][key]['outer'][0]

                universe_ids = \
                     self._f['geometry/lattices'][key]['universes'][...]

                # Create the Lattice
<<<<<<< HEAD
                lattice = openmc.HexLattice(lattice_id=lattice_id, name=name)
                lattice.set_num_rings(n_rings)
                lattice.set_num_axial(n_axial)
                lattice.set_center(center)
                lattice.set_pitch(pitch)
=======
                lattice = openmc.HexLattice(lattice_id=lattice_id)
                lattice.num_rings(n_rings)
                lattice.num_axial = n_axial
                lattice.center = center
                lattice.pitch = pitch
>>>>>>> f3cd40ec

                # If the Universe specified outer the Lattice is not void (-22)
                if outer != -22:
                    lattice.outer = self.universes[outer]

                # Build array of Universe pointers for the Lattice
                universes = \
                    np.ndarray(tuple(universe_ids.shape), dtype=openmc.Universe)

                for i in range(universe_ids.shape[0]):
                    for j in range(universe_ids.shape[1]):
                        for k in range(universe_ids.shape[2]):
                            if universe_ids[i,j,k] != -1:
                              universes[i,j,k] = \
                                   self.get_universe_by_id(universe_ids[i,j,k])

                # Add the Lattice to the global dictionary of all Lattices
                self.lattices[index] = lattice


    def _finalize_geometry(self):

        # Initialize Geometry object
        self.openmc_geometry = openmc.Geometry()

        # Iterate over all Cells and add fill Materials, Universes and Lattices
        for cell_key in self._cell_fills.keys():

            # Determine fill type ('normal', 'universe', or 'lattice') and ID
            fill_type = self._cell_fills[cell_key][0]
            fill_id = self._cell_fills[cell_key][1]

            # Retrieve the object corresponding to the fill type and ID
            if fill_type == 'normal':
                if fill_id > 0:
                    fill = self.get_material_by_id(fill_id)
                else:
                    fill = 'void'
            elif fill_type == 'universe':
                fill = self.get_universe_by_id(fill_id)
            else:
                fill = self.get_lattice_by_id(fill_id)

            # Set the fill for the Cell
            self.cells[cell_key].fill = fill

        # Set the root universe for the Geometry
        root_universe = self.get_universe_by_id(0)
        self.openmc_geometry.root_universe = root_universe


    def make_opencg_geometry(self):
        if self.opencg_geometry is None:
            self.opencg_geometry = get_opencg_geometry(self.openmc_geometry)


    def get_nuclide_by_zaid(self, zaid):

        for index, nuclide in self.nuclides.items():
            if nuclide._zaid == zaid:
                return nuclide

        return None


    def get_material_by_id(self, material_id):

        for index, material in self.materials.items():
            if material._id == material_id:
                return material

        return None


    def get_surface_by_id(self, surface_id):

        for index, surface in self.surfaces.items():
            if surface._id == surface_id:
                return surface

        return None


    def get_cell_by_id(self, cell_id):

        for index, cell in self.cells.items():
            if cell._id == cell_id:
                return cell

        return None


    def get_universe_by_id(self, universe_id):

        for index, universe in self.universes.items():
            if universe._id == universe_id:
                return universe

        return None


    def get_lattice_by_id(self, lattice_id):

        for index, lattice in self.lattices.items():
            if lattice._id == lattice_id:
                return lattice

        return None<|MERGE_RESOLUTION|>--- conflicted
+++ resolved
@@ -367,17 +367,11 @@
                 universe_ids = np.swapaxes(universe_ids, 1, 2)
 
                 # Create the Lattice
-<<<<<<< HEAD
                 lattice = openmc.RectLattice(lattice_id=lattice_id, name=name)
-                lattice.set_dimension(tuple(dimension))
-                lattice.set_lower_left(lower_left)
-                lattice.set_pitch(pitch)
-=======
-                lattice = openmc.RectLattice(lattice_id=lattice_id)
                 lattice.dimension = tuple(dimension)
                 lattice.lower_left = lower_left
                 lattice.pitch = pitch
->>>>>>> f3cd40ec
+
 
                 # If the Universe specified outer the Lattice is not void (-22)
                 if outer != -22:
@@ -414,19 +408,11 @@
                      self._f['geometry/lattices'][key]['universes'][...]
 
                 # Create the Lattice
-<<<<<<< HEAD
-                lattice = openmc.HexLattice(lattice_id=lattice_id, name=name)
-                lattice.set_num_rings(n_rings)
-                lattice.set_num_axial(n_axial)
-                lattice.set_center(center)
-                lattice.set_pitch(pitch)
-=======
-                lattice = openmc.HexLattice(lattice_id=lattice_id)
-                lattice.num_rings(n_rings)
+                lattice = openmc.HexLattice(lattice_id=lattice_id, name)
+                lattice.num_rings = n_rings
                 lattice.num_axial = n_axial
                 lattice.center = center
                 lattice.pitch = pitch
->>>>>>> f3cd40ec
 
                 # If the Universe specified outer the Lattice is not void (-22)
                 if outer != -22:
