#include "openmc/physics.h"

#include "openmc/bank.h"
#include "openmc/bremsstrahlung.h"
#include "openmc/constants.h"
#include "openmc/distribution_multi.h"
#include "openmc/eigenvalue.h"
#include "openmc/endf.h"
#include "openmc/error.h"
#include "openmc/material.h"
#include "openmc/math_functions.h"
#include "openmc/message_passing.h"
#include "openmc/nuclide.h"
#include "openmc/photon.h"
#include "openmc/physics_common.h"
#include "openmc/random_dist.h"
#include "openmc/random_lcg.h"
#include "openmc/reaction.h"
#include "openmc/secondary_uncorrelated.h"
#include "openmc/search.h"
#include "openmc/settings.h"
#include "openmc/simulation.h"
#include "openmc/string_utils.h"
#include "openmc/thermal.h"
#include "openmc/tallies/tally.h"

#include <fmt/core.h>

#include <algorithm> // for max, min, max_element
#include <cmath> // for sqrt, exp, log, abs, copysign

namespace openmc {

//==============================================================================
// Non-member functions
//==============================================================================

void collision(Particle& p)
{
  // Add to collision counter for particle
  ++(p.n_collision());

  // Sample reaction for the material the particle is in
  switch (p.type()) {
  case ParticleType::neutron:
    sample_neutron_reaction(p);
    if (settings::weightwindow_on && settings::ww_fine_mesh->n_ww) { 
      split_particle(p); 
    }
    break;
  case ParticleType::photon:
    sample_photon_reaction(p);
    if (settings::weightwindow_on && settings::ww_fine_mesh->p_ww) { 
      split_particle(p); 
    }
    break;
  case ParticleType::electron:
    sample_electron_reaction(p);
    break;
  case ParticleType::positron:
    sample_positron_reaction(p);
    break;
  }

  // Kill particle if energy falls below cutoff
  int type = static_cast<int>(p.type());
  if (p.E() < settings::energy_cutoff[type]) {
    p.alive() = false;
    p.wgt() = 0.0;
  }

  // Display information about collision
  if (settings::verbosity >= 10 || p.trace()) {
    std::string msg;
    if (p.event() == TallyEvent::KILL) {
      msg = fmt::format("    Killed. Energy = {} eV.", p.E());
    } else if (p.type() == ParticleType::neutron) {
      msg = fmt::format("    {} with {}. Energy = {} eV.",
        reaction_name(p.event_mt()), data::nuclides[p.event_nuclide()]->name_,
        p.E());
    } else if (p.type() == ParticleType::photon) {
      msg = fmt::format("    {} with {}. Energy = {} eV.",
        reaction_name(p.event_mt()),
        to_element(data::nuclides[p.event_nuclide()]->name_), p.E());
    } else {
      msg = fmt::format("    Disappeared. Energy = {} eV.", p.E());
    }
    write_message(msg, 1);
  }
}

void sample_neutron_reaction(Particle& p)
{
  // Sample a nuclide within the material
  int i_nuclide = sample_nuclide(p);

  // Save which nuclide particle had collision with
  p.event_nuclide() = i_nuclide;

  // Create fission bank sites. Note that while a fission reaction is sampled,
  // it never actually "happens", i.e. the weight of the particle does not
  // change when sampling fission sites. The following block handles all
  // absorption (including fission)

  const auto& nuc {data::nuclides[i_nuclide]};

  if (nuc->fissionable_) {
    auto& rx = sample_fission(i_nuclide, p);
    if (settings::run_mode == RunMode::EIGENVALUE) {
      create_fission_sites(p, i_nuclide, rx);
    } else if (settings::run_mode == RunMode::FIXED_SOURCE &&
      settings::create_fission_neutrons) {
      create_fission_sites(p, i_nuclide, rx);

      // Make sure particle population doesn't grow out of control for
      // subcritical multiplication problems.
      if (p.secondary_bank().size() >= 10000) {
        fatal_error("The secondary particle bank appears to be growing without "
        "bound. You are likely running a subcritical multiplication problem "
        "with k-effective close to or greater than one.");
      }
    }
  }

  // Create secondary photons
  if (settings::photon_transport) {
    sample_secondary_photons(p, i_nuclide);
  }

  // If survival biasing is being used, the following subroutine adjusts the
  // weight of the particle. Otherwise, it checks to see if absorption occurs

  if (p.neutron_xs(i_nuclide).absorption > 0.0) {
    absorption(p, i_nuclide);
  } else {
    p.wgt_absorb() = 0.0;
  }
  if (!p.alive())
    return;

  // Sample a scattering reaction and determine the secondary energy of the
  // exiting neutron
  scatter(p, i_nuclide);

  // Advance URR seed stream 'N' times after energy changes
  if (p.E() != p.E_last()) {
    p.stream() = STREAM_URR_PTABLE;
    advance_prn_seed(data::nuclides.size(), p.current_seed());
    p.stream() = STREAM_TRACKING;
  }

  // Play russian roulette if survival biasing is turned on
  if (settings::survival_biasing) {
    russian_roulette(p);
<<<<<<< HEAD
    if (!p.alive_) return;
  }  

=======
    if (!p.alive())
      return;
  }
>>>>>>> 4c4b7a82
}

void
create_fission_sites(Particle& p, int i_nuclide, const Reaction& rx)
{
  // If uniform fission source weighting is turned on, we increase or decrease
  // the expected number of fission sites produced
  double weight = settings::ufs_on ? ufs_get_weight(p) : 1.0;

  // Determine the expected number of neutrons produced
  double nu_t = p.wgt() / simulation::keff * weight *
                p.neutron_xs(i_nuclide).nu_fission /
                p.neutron_xs(i_nuclide).total;

  // Sample the number of neutrons produced
  int nu = static_cast<int>(nu_t);
  if (prn(p.current_seed()) <= (nu_t - nu)) ++nu;

  // Begin banking the source neutrons
  // First, if our bank is full then don't continue
  if (nu == 0) return;

  // Initialize the counter of delayed neutrons encountered for each delayed
  // group.
  double nu_d[MAX_DELAYED_GROUPS] = {0.};

  // Clear out particle's nu fission bank
  p.nu_bank().clear();

  p.fission() = true;
  int skipped = 0;

  // Determine whether to place fission sites into the shared fission bank
  // or the secondary particle bank.
  bool use_fission_bank = (settings::run_mode == RunMode::EIGENVALUE);

  for (int i = 0; i < nu; ++i) {
    // Initialize fission site object with particle data
    SourceSite site;
    site.r = p.r();
    site.particle = ParticleType::neutron;
    site.wgt = 1. / weight;
    site.parent_id = p.id();
    site.progeny_id = p.n_progeny()++;
    site.surf_id = 0;

    // Sample delayed group and angle/energy for fission reaction
    sample_fission_neutron(i_nuclide, rx, p.E(), &site, p.current_seed());

    // Store fission site in bank
    if (use_fission_bank) {
      int64_t idx = simulation::fission_bank.thread_safe_append(site);
      if (idx == -1) {
        warning("The shared fission bank is full. Additional fission sites created "
            "in this generation will not be banked.");
        skipped++;
        break;
      }
    } else {
      p.secondary_bank().push_back(site);
    }

    // Set the delayed group on the particle as well
    p.delayed_group() = site.delayed_group;

    // Increment the number of neutrons born delayed
    if (p.delayed_group() > 0) {
      nu_d[p.delayed_group() - 1]++;
    }

    // Write fission particles to nuBank
    p.nu_bank().emplace_back();
    NuBank* nu_bank_entry = &p.nu_bank().back();
    nu_bank_entry->wgt              = site.wgt;
    nu_bank_entry->E                = site.E;
    nu_bank_entry->delayed_group    = site.delayed_group;
  }

  // If shared fission bank was full, and no fissions could be added,
  // set the particle fission flag to false.
  if (nu == skipped) {
    p.fission() = false;
    return;
  }

  // If shared fission bank was full, but some fissions could be added,
  // reduce nu accordingly
  nu -= skipped;

  // Store the total weight banked for analog fission tallies
  p.n_bank() = nu;
  p.wgt_bank() = nu / weight;
  for (size_t d = 0; d < MAX_DELAYED_GROUPS; d++) {
    p.n_delayed_bank(d) = nu_d[d];
  }
}

void sample_photon_reaction(Particle& p)
{
  // Kill photon if below energy cutoff -- an extra check is made here because
  // photons with energy below the cutoff may have been produced by neutrons
  // reactions or atomic relaxation
  int photon = static_cast<int>(ParticleType::photon);
  if (p.E() < settings::energy_cutoff[photon]) {
    p.E() = 0.0;
    p.alive() = false;
    return;
  }

  // Sample element within material
  int i_element = sample_element(p);
  const auto& micro {p.photon_xs(i_element)};
  const auto& element {*data::elements[i_element]};

  // Calculate photon energy over electron rest mass equivalent
  double alpha = p.E() / MASS_ELECTRON_EV;

  // For tallying purposes, this routine might be called directly. In that
  // case, we need to sample a reaction via the cutoff variable
  double prob = 0.0;
  double cutoff = prn(p.current_seed()) * micro.total;

  // Coherent (Rayleigh) scattering
  prob += micro.coherent;
  if (prob > cutoff) {
    double mu = element.rayleigh_scatter(alpha, p.current_seed());
    p.u() = rotate_angle(p.u(), mu, nullptr, p.current_seed());
    p.event() = TallyEvent::SCATTER;
    p.event_mt() = COHERENT;
    return;
  }

  // Incoherent (Compton) scattering
  prob += micro.incoherent;
  if (prob > cutoff) {
    double alpha_out, mu;
    int i_shell;
    element.compton_scatter(alpha, true, &alpha_out, &mu, &i_shell, p.current_seed());

    // Determine binding energy of shell. The binding energy is 0.0 if
    // doppler broadening is not used.
    double e_b;
    if (i_shell == -1) {
      e_b = 0.0;
    } else {
      e_b = element.binding_energy_[i_shell];
    }

    // Create Compton electron
    double phi = uniform_distribution(0., 2.0*PI, p.current_seed());
    double E_electron = (alpha - alpha_out)*MASS_ELECTRON_EV - e_b;
    int electron = static_cast<int>(ParticleType::electron);
    if (E_electron >= settings::energy_cutoff[electron]) {
      double mu_electron = (alpha - alpha_out*mu)
        / std::sqrt(alpha*alpha + alpha_out*alpha_out - 2.0*alpha*alpha_out*mu);
      Direction u = rotate_angle(p.u(), mu_electron, &phi, p.current_seed());
      p.create_secondary(p.wgt(), u, E_electron, ParticleType::electron);
    }

    // TODO: Compton subshell data does not match atomic relaxation data
    // Allow electrons to fill orbital and produce auger electrons
    // and fluorescent photons
    if (i_shell >= 0) {
      const auto& shell = element.shells_[i_shell];
      element.atomic_relaxation(shell, p);
    }

    phi += PI;
    p.E() = alpha_out * MASS_ELECTRON_EV;
    p.u() = rotate_angle(p.u(), mu, &phi, p.current_seed());
    p.event() = TallyEvent::SCATTER;
    p.event_mt() = INCOHERENT;
    return;
  }

  // Photoelectric effect
  double prob_after = prob + micro.photoelectric;
  if (prob_after > cutoff) {
    for (const auto& shell : element.shells_) {
      // Get grid index and interpolation factor
      int i_grid = micro.index_grid;
      double f = micro.interp_factor;

      // Check threshold of reaction
      int i_start = shell.threshold;
      if (i_grid < i_start) continue;

      // Evaluation subshell photoionization cross section
      double xs = std::exp(shell.cross_section(i_grid - i_start) +
        f*(shell.cross_section(i_grid + 1 - i_start) -
        shell.cross_section(i_grid - i_start)));

      prob += xs;
      if (prob > cutoff) {
        double E_electron = p.E() - shell.binding_energy;

        // Sample mu using non-relativistic Sauter distribution.
        // See Eqns 3.19 and 3.20 in "Implementing a photon physics
        // model in Serpent 2" by Toni Kaltiaisenaho
        double mu;
        while (true) {
          double r = prn(p.current_seed());
          if (4.0*(1.0 - r)*r >= prn(p.current_seed())) {
            double rel_vel = std::sqrt(E_electron * (E_electron +
              2.0*MASS_ELECTRON_EV)) / (E_electron + MASS_ELECTRON_EV);
            mu = (2.0*r + rel_vel - 1.0) / (2.0*rel_vel*r - rel_vel + 1.0);
            break;
          }
        }

        double phi = uniform_distribution(0., 2.0*PI, p.current_seed());
        Direction u;
        u.x = mu;
        u.y = std::sqrt(1.0 - mu*mu)*std::cos(phi);
        u.z = std::sqrt(1.0 - mu*mu)*std::sin(phi);

        // Create secondary electron
        p.create_secondary(p.wgt(), u, E_electron, ParticleType::electron);

        // Allow electrons to fill orbital and produce auger electrons
        // and fluorescent photons
        element.atomic_relaxation(shell, p);
        p.event() = TallyEvent::ABSORB;
        p.event_mt() = 533 + shell.index_subshell;
        p.alive() = false;
        p.E() = 0.0;
        return;
      }
    }
  }
  prob = prob_after;

  // Pair production
  prob += micro.pair_production;
  if (prob > cutoff) {
    double E_electron, E_positron;
    double mu_electron, mu_positron;
    element.pair_production(alpha, &E_electron, &E_positron,
      &mu_electron, &mu_positron, p.current_seed());

    // Create secondary electron
    Direction u = rotate_angle(p.u(), mu_electron, nullptr, p.current_seed());
    p.create_secondary(p.wgt(), u, E_electron, ParticleType::electron);

    // Create secondary positron
    u = rotate_angle(p.u(), mu_positron, nullptr, p.current_seed());
    p.create_secondary(p.wgt(), u, E_positron, ParticleType::positron);

    p.event() = TallyEvent::ABSORB;
    p.event_mt() = PAIR_PROD;
    p.alive() = false;
    p.E() = 0.0;
  }
}

void sample_electron_reaction(Particle& p)
{
  // TODO: create reaction types

  if (settings::electron_treatment == ElectronTreatment::TTB) {
    double E_lost;
    thick_target_bremsstrahlung(p, &E_lost);
  }

  p.E() = 0.0;
  p.alive() = false;
  p.event() = TallyEvent::ABSORB;
}

void sample_positron_reaction(Particle& p)
{
  // TODO: create reaction types

  if (settings::electron_treatment == ElectronTreatment::TTB) {
    double E_lost;
    thick_target_bremsstrahlung(p, &E_lost);
  }

  // Sample angle isotropically
  Direction u = isotropic_direction(p.current_seed());

  // Create annihilation photon pair traveling in opposite directions
  p.create_secondary(p.wgt(), u, MASS_ELECTRON_EV, ParticleType::photon);
  p.create_secondary(p.wgt(), -u, MASS_ELECTRON_EV, ParticleType::photon);

  p.E() = 0.0;
  p.alive() = false;
  p.event() = TallyEvent::ABSORB;
}

int sample_nuclide(Particle& p)
{
  // Sample cumulative distribution function
  double cutoff = prn(p.current_seed()) * p.macro_xs().total;

  // Get pointers to nuclide/density arrays
  const auto& mat {model::materials[p.material()]};
  int n = mat->nuclide_.size();

  double prob = 0.0;
  for (int i = 0; i < n; ++i) {
    // Get atom density
    int i_nuclide = mat->nuclide_[i];
    double atom_density = mat->atom_density_[i];

    // Increment probability to compare to cutoff
    prob += atom_density * p.neutron_xs(i_nuclide).total;
    if (prob >= cutoff) return i_nuclide;
  }

  // If we reach here, no nuclide was sampled
  p.write_restart();
  throw std::runtime_error{"Did not sample any nuclide during collision."};
}

int sample_element(Particle& p)
{
  // Sample cumulative distribution function
  double cutoff = prn(p.current_seed()) * p.macro_xs().total;

  // Get pointers to elements, densities
  const auto& mat {model::materials[p.material()]};

  double prob = 0.0;
  for (int i = 0; i < mat->element_.size(); ++i) {
    // Find atom density
    int i_element = mat->element_[i];
    double atom_density = mat->atom_density_[i];

    // Determine microscopic cross section
    double sigma = atom_density * p.photon_xs(i_element).total;

    // Increment probability to compare to cutoff
    prob += sigma;
    if (prob > cutoff) {
      // Save which nuclide particle had collision with for tally purpose
      p.event_nuclide() = mat->nuclide_[i];

      return i_element;
    }
  }

  // If we made it here, no element was sampled
  p.write_restart();
  fatal_error("Did not sample any element during collision.");
}

Reaction& sample_fission(int i_nuclide, Particle& p)
{
  // Get pointer to nuclide
  const auto& nuc {data::nuclides[i_nuclide]};

  // If we're in the URR, by default use the first fission reaction. We also
  // default to the first reaction if we know that there are no partial fission
  // reactions
  if (p.neutron_xs(i_nuclide).use_ptable || !nuc->has_partial_fission_) {
    return *nuc->fission_rx_[0];
  }

  // Check to see if we are in a windowed multipole range.  WMP only supports
  // the first fission reaction.
  if (nuc->multipole_) {
    if (p.E() >= nuc->multipole_->E_min_ && p.E() <= nuc->multipole_->E_max_) {
      return *nuc->fission_rx_[0];
    }
  }

  // Get grid index and interpolatoin factor and sample fission cdf
  int i_temp = p.neutron_xs(i_nuclide).index_temp;
  int i_grid = p.neutron_xs(i_nuclide).index_grid;
  double f = p.neutron_xs(i_nuclide).interp_factor;
  double cutoff = prn(p.current_seed()) * p.neutron_xs(i_nuclide).fission;
  double prob = 0.0;

  // Loop through each partial fission reaction type
  for (auto& rx : nuc->fission_rx_) {
    // if energy is below threshold for this reaction, skip it
    int threshold = rx->xs_[i_temp].threshold;
    if (i_grid < threshold) continue;

    // add to cumulative probability
    prob += (1.0 - f) * rx->xs_[i_temp].value[i_grid - threshold]
            + f*rx->xs_[i_temp].value[i_grid - threshold + 1];

    // Create fission bank sites if fission occurs
    if (prob > cutoff) return *rx;
  }

  // If we reached here, no reaction was sampled
  throw std::runtime_error{"No fission reaction was sampled for " + nuc->name_};
}

void sample_photon_product(int i_nuclide, Particle& p, int* i_rx, int* i_product)
{
  // Get grid index and interpolation factor and sample photon production cdf
  int i_temp = p.neutron_xs(i_nuclide).index_temp;
  int i_grid = p.neutron_xs(i_nuclide).index_grid;
  double f = p.neutron_xs(i_nuclide).interp_factor;
  double cutoff = prn(p.current_seed()) * p.neutron_xs(i_nuclide).photon_prod;
  double prob = 0.0;

  // Loop through each reaction type
  const auto& nuc {data::nuclides[i_nuclide]};
  for (int i = 0; i < nuc->reactions_.size(); ++i) {
    const auto& rx = nuc->reactions_[i];
    int threshold = rx->xs_[i_temp].threshold;

    // if energy is below threshold for this reaction, skip it
    if (i_grid < threshold) continue;

    // Evaluate neutron cross section
    double xs = ((1.0 - f) * rx->xs_[i_temp].value[i_grid - threshold]
      + f*(rx->xs_[i_temp].value[i_grid - threshold + 1]));

    for (int j = 0; j < rx->products_.size(); ++j) {
      if (rx->products_[j].particle_ == ParticleType::photon) {
        // For fission, artificially increase the photon yield to account
        // for delayed photons
        double f = 1.0;
        if (settings::delayed_photon_scaling) {
          if (is_fission(rx->mt_)) {
            if (nuc->prompt_photons_ && nuc->delayed_photons_) {
              double energy_prompt = (*nuc->prompt_photons_)(p.E());
              double energy_delayed = (*nuc->delayed_photons_)(p.E());
              f = (energy_prompt + energy_delayed)/(energy_prompt);
            }
          }
        }

        // add to cumulative probability
        prob += f * (*rx->products_[j].yield_)(p.E()) * xs;

        *i_rx = i;
        *i_product = j;
        if (prob > cutoff) return;
      }
    }
  }
}

void absorption(Particle& p, int i_nuclide)
{
  if (settings::survival_biasing) {
    // Determine weight absorbed in survival biasing
    p.wgt_absorb() = p.wgt() * p.neutron_xs(i_nuclide).absorption /
                     p.neutron_xs(i_nuclide).total;

    // Adjust weight of particle by probability of absorption
    p.wgt() -= p.wgt_absorb();
    p.wgt_last() = p.wgt();

    // Score implicit absorption estimate of keff
    if (settings::run_mode == RunMode::EIGENVALUE) {
      p.keff_tally_absorption() += p.wgt_absorb() *
                                   p.neutron_xs(i_nuclide).nu_fission /
                                   p.neutron_xs(i_nuclide).absorption;
    }
  } else {
    // See if disappearance reaction happens
    if (p.neutron_xs(i_nuclide).absorption >
        prn(p.current_seed()) * p.neutron_xs(i_nuclide).total) {
      // Score absorption estimate of keff
      if (settings::run_mode == RunMode::EIGENVALUE) {
        p.keff_tally_absorption() += p.wgt() *
                                     p.neutron_xs(i_nuclide).nu_fission /
                                     p.neutron_xs(i_nuclide).absorption;
      }

      p.alive() = false;
      p.event() = TallyEvent::ABSORB;
      p.event_mt() = N_DISAPPEAR;
    }
  }
}

void scatter(Particle& p, int i_nuclide)
{
  // copy incoming direction
  Direction u_old {p.u()};

  // Get pointer to nuclide and grid index/interpolation factor
  const auto& nuc {data::nuclides[i_nuclide]};
  const auto& micro {p.neutron_xs(i_nuclide)};
  int i_temp =  micro.index_temp;
  int i_grid =  micro.index_grid;
  double f = micro.interp_factor;

  // For tallying purposes, this routine might be called directly. In that
  // case, we need to sample a reaction via the cutoff variable
  double cutoff = prn(p.current_seed()) * (micro.total - micro.absorption);
  bool sampled = false;

  // Calculate elastic cross section if it wasn't precalculated
  if (micro.elastic == CACHE_INVALID) {
    nuc->calculate_elastic_xs(p);
  }

  double prob = micro.elastic - micro.thermal;
  if (prob > cutoff) {
    // =======================================================================
    // NON-S(A,B) ELASTIC SCATTERING

    // Determine temperature
    double kT = nuc->multipole_ ? p.sqrtkT() * p.sqrtkT() : nuc->kTs_[i_temp];

    // Perform collision physics for elastic scattering
    elastic_scatter(i_nuclide, *nuc->reactions_[0], kT, p);

    p.event_mt() = ELASTIC;
    sampled = true;
  }

  prob = micro.elastic;
  if (prob > cutoff && !sampled) {
    // =======================================================================
    // S(A,B) SCATTERING

    sab_scatter(i_nuclide, micro.index_sab, p);

    p.event_mt() = ELASTIC;
    sampled = true;
  }

  if (!sampled) {
    // =======================================================================
    // INELASTIC SCATTERING

    int j = 0;
    int i = 0;
    while (prob < cutoff) {
      i = nuc->index_inelastic_scatter_[j];
      ++j;

      // Check to make sure inelastic scattering reaction sampled
      if (i >= nuc->reactions_.size()) {
        p.write_restart();
        fatal_error("Did not sample any reaction for nuclide " + nuc->name_);
      }

      // if energy is below threshold for this reaction, skip it
      const auto& xs {nuc->reactions_[i]->xs_[i_temp]};
      if (i_grid < xs.threshold) continue;

      // add to cumulative probability
      prob += (1.0 - f)*xs.value[i_grid - xs.threshold] +
        f*xs.value[i_grid - xs.threshold + 1];
    }

    // Perform collision physics for inelastic scattering
    const auto& rx {nuc->reactions_[i]};
    inelastic_scatter(*nuc, *rx, p);
    p.event_mt() = rx->mt_;
  }

  // Set event component
  p.event() = TallyEvent::SCATTER;

  // Sample new outgoing angle for isotropic-in-lab scattering
  const auto& mat {model::materials[p.material()]};
  if (!mat->p0_.empty()) {
    int i_nuc_mat = mat->mat_nuclide_index_[i_nuclide];
    if (mat->p0_[i_nuc_mat]) {
      // Sample isotropic-in-lab outgoing direction
      p.u() = isotropic_direction(p.current_seed());
      p.mu() = u_old.dot(p.u());
    }
  }
}

void elastic_scatter(int i_nuclide, const Reaction& rx, double kT,
  Particle& p)
{
  // get pointer to nuclide
  const auto& nuc {data::nuclides[i_nuclide]};

  double vel = std::sqrt(p.E());
  double awr = nuc->awr_;

  // Neutron velocity in LAB
  Direction v_n = vel*p.u();

  // Sample velocity of target nucleus
  Direction v_t {};
  if (!p.neutron_xs(i_nuclide).use_ptable) {
    v_t = sample_target_velocity(*nuc, p.E(), p.u(), v_n,
      p.neutron_xs(i_nuclide).elastic, kT, p.current_seed());
  }

  // Velocity of center-of-mass
  Direction v_cm = (v_n + awr*v_t)/(awr + 1.0);

  // Transform to CM frame
  v_n -= v_cm;

  // Find speed of neutron in CM
  vel = v_n.norm();

  // Sample scattering angle, checking if angle distribution is present (assume
  // isotropic otherwise)
  double mu_cm;
  auto& d = rx.products_[0].distribution_[0];
  auto d_ = dynamic_cast<UncorrelatedAngleEnergy*>(d.get());
  if (!d_->angle().empty()) {
    mu_cm = d_->angle().sample(p.E(), p.current_seed());
  } else {
    mu_cm = uniform_distribution(-1., 1., p.current_seed());
  }

  // Determine direction cosines in CM
  Direction u_cm = v_n/vel;

  // Rotate neutron velocity vector to new angle -- note that the speed of the
  // neutron in CM does not change in elastic scattering. However, the speed
  // will change when we convert back to LAB
  v_n = vel * rotate_angle(u_cm, mu_cm, nullptr, p.current_seed());

  // Transform back to LAB frame
  v_n += v_cm;

  p.E() = v_n.dot(v_n);
  vel = std::sqrt(p.E());

  // compute cosine of scattering angle in LAB frame by taking dot product of
  // neutron's pre- and post-collision angle
  p.mu() = p.u().dot(v_n) / vel;

  // Set energy and direction of particle in LAB frame
  p.u() = v_n / vel;

  // Because of floating-point roundoff, it may be possible for mu_lab to be
  // outside of the range [-1,1). In these cases, we just set mu_lab to exactly
  // -1 or 1
  if (std::abs(p.mu()) > 1.0)
    p.mu() = std::copysign(1.0, p.mu());
}

void sab_scatter(int i_nuclide, int i_sab, Particle& p)
{
  // Determine temperature index
  const auto& micro {p.neutron_xs(i_nuclide)};
  int i_temp = micro.index_temp_sab;

  // Sample energy and angle
  double E_out;
  data::thermal_scatt[i_sab]->data_[i_temp].sample(
    micro, p.E(), &E_out, &p.mu(), p.current_seed());

  // Set energy to outgoing, change direction of particle
  p.E() = E_out;
  p.u() = rotate_angle(p.u(), p.mu(), nullptr, p.current_seed());
}

Direction sample_target_velocity(const Nuclide& nuc, double E, Direction u,
  Direction v_neut, double xs_eff, double kT, uint64_t* seed)
{
  // check if nuclide is a resonant scatterer
  ResScatMethod sampling_method;
  if (nuc.resonant_) {

    // sampling method to use
    sampling_method = settings::res_scat_method;

    // upper resonance scattering energy bound (target is at rest above this E)
    if (E > settings::res_scat_energy_max) {
      return {};

    // lower resonance scattering energy bound (should be no resonances below)
    } else if (E < settings::res_scat_energy_min) {
      sampling_method = ResScatMethod::cxs;
    }

  // otherwise, use free gas model
  } else {
    if (E >= FREE_GAS_THRESHOLD * kT && nuc.awr_ > 1.0) {
      return {};
    } else {
      sampling_method = ResScatMethod::cxs;
    }
  }

  // use appropriate target velocity sampling method
  switch (sampling_method) {
  case ResScatMethod::cxs:

    // sample target velocity with the constant cross section (cxs) approx.
    return sample_cxs_target_velocity(nuc.awr_, E, u, kT, seed);

  case ResScatMethod::dbrc:
  case ResScatMethod::rvs: {
    double E_red = std::sqrt(nuc.awr_ * E / kT);
    double E_low = std::pow(std::max(0.0, E_red - 4.0), 2) * kT / nuc.awr_;
    double E_up = (E_red + 4.0)*(E_red + 4.0) * kT / nuc.awr_;

    // find lower and upper energy bound indices
    // lower index
    int i_E_low;
    if (E_low < nuc.energy_0K_.front()) {
      i_E_low = 0;
    } else if (E_low > nuc.energy_0K_.back()) {
      i_E_low = nuc.energy_0K_.size() - 2;
    } else {
      i_E_low = lower_bound_index(nuc.energy_0K_.begin(),
        nuc.energy_0K_.end(), E_low);
    }

    // upper index
    int i_E_up;
    if (E_up < nuc.energy_0K_.front()) {
      i_E_up = 0;
    } else if (E_up > nuc.energy_0K_.back()) {
      i_E_up = nuc.energy_0K_.size() - 2;
    } else {
      i_E_up = lower_bound_index(nuc.energy_0K_.begin(),
        nuc.energy_0K_.end(), E_up);
    }

    if (i_E_up == i_E_low) {
      // Handle degenerate case -- if the upper/lower bounds occur for the same
      // index, then using cxs is probably a good approximation
      return sample_cxs_target_velocity(nuc.awr_, E, u, kT, seed);
    }

    if (sampling_method == ResScatMethod::dbrc) {
      // interpolate xs since we're not exactly at the energy indices
      double xs_low = nuc.elastic_0K_[i_E_low];
      double m = (nuc.elastic_0K_[i_E_low + 1] - xs_low)
        / (nuc.energy_0K_[i_E_low + 1] - nuc.energy_0K_[i_E_low]);
      xs_low += m * (E_low - nuc.energy_0K_[i_E_low]);
      double xs_up = nuc.elastic_0K_[i_E_up];
      m = (nuc.elastic_0K_[i_E_up + 1] - xs_up)
        / (nuc.energy_0K_[i_E_up + 1] - nuc.energy_0K_[i_E_up]);
      xs_up += m * (E_up - nuc.energy_0K_[i_E_up]);

      // get max 0K xs value over range of practical relative energies
      double xs_max = *std::max_element(&nuc.elastic_0K_[i_E_low + 1],
        &nuc.elastic_0K_[i_E_up + 1]);
      xs_max = std::max({xs_low, xs_max, xs_up});

      while (true) {
        double E_rel;
        Direction v_target;
        while (true) {
          // sample target velocity with the constant cross section (cxs) approx.
          v_target = sample_cxs_target_velocity(nuc.awr_, E, u, kT, seed);
          Direction v_rel = v_neut - v_target;
          E_rel = v_rel.dot(v_rel);
          if (E_rel < E_up) break;
        }

        // perform Doppler broadening rejection correction (dbrc)
        double xs_0K = nuc.elastic_xs_0K(E_rel);
        double R = xs_0K / xs_max;
        if (prn(seed) < R) return v_target;
      }

    } else if (sampling_method == ResScatMethod::rvs) {
      // interpolate xs CDF since we're not exactly at the energy indices
      // cdf value at lower bound attainable energy
      double m = (nuc.xs_cdf_[i_E_low] - nuc.xs_cdf_[i_E_low - 1])
        / (nuc.energy_0K_[i_E_low + 1] - nuc.energy_0K_[i_E_low]);
      double cdf_low = nuc.xs_cdf_[i_E_low - 1]
            + m * (E_low - nuc.energy_0K_[i_E_low]);
      if (E_low <= nuc.energy_0K_.front()) cdf_low = 0.0;

      // cdf value at upper bound attainable energy
      m = (nuc.xs_cdf_[i_E_up] - nuc.xs_cdf_[i_E_up - 1])
        / (nuc.energy_0K_[i_E_up + 1] - nuc.energy_0K_[i_E_up]);
      double cdf_up = nuc.xs_cdf_[i_E_up - 1]
        + m*(E_up - nuc.energy_0K_[i_E_up]);

      while (true) {
        // directly sample Maxwellian
        double E_t = -kT * std::log(prn(seed));

        // sample a relative energy using the xs cdf
        double cdf_rel = cdf_low + prn(seed)*(cdf_up - cdf_low);
        int i_E_rel = lower_bound_index(&nuc.xs_cdf_[i_E_low-1],
          &nuc.xs_cdf_[i_E_up+1], cdf_rel);
        double E_rel = nuc.energy_0K_[i_E_low + i_E_rel];
        double m = (nuc.xs_cdf_[i_E_low + i_E_rel]
              - nuc.xs_cdf_[i_E_low + i_E_rel - 1])
              / (nuc.energy_0K_[i_E_low + i_E_rel + 1]
              -  nuc.energy_0K_[i_E_low + i_E_rel]);
        E_rel += (cdf_rel - nuc.xs_cdf_[i_E_low + i_E_rel - 1]) / m;

        // perform rejection sampling on cosine between
        // neutron and target velocities
        double mu = (E_t + nuc.awr_ * (E - E_rel)) /
          (2.0 * std::sqrt(nuc.awr_ * E * E_t));

        if (std::abs(mu) < 1.0) {
          // set and accept target velocity
          E_t /= nuc.awr_;
          return std::sqrt(E_t) * rotate_angle(u, mu, nullptr, seed);
        }
      }
    }
    } // case RVS, DBRC
  } // switch (sampling_method)

  UNREACHABLE();
}

Direction
sample_cxs_target_velocity(double awr, double E, Direction u, double kT, uint64_t* seed)
{
  double beta_vn = std::sqrt(awr * E / kT);
  double alpha = 1.0/(1.0 + std::sqrt(PI)*beta_vn/2.0);

  double beta_vt_sq;
  double mu;
  while (true) {
    // Sample two random numbers
    double r1 = prn(seed);
    double r2 = prn(seed);

    if (prn(seed) < alpha) {
      // With probability alpha, we sample the distribution p(y) =
      // y*e^(-y). This can be done with sampling scheme C45 from the Monte
      // Carlo sampler

      beta_vt_sq = -std::log(r1*r2);

    } else {
      // With probability 1-alpha, we sample the distribution p(y) = y^2 *
      // e^(-y^2). This can be done with sampling scheme C61 from the Monte
      // Carlo sampler

      double c = std::cos(PI/2.0 * prn(seed));
      beta_vt_sq = -std::log(r1) - std::log(r2)*c*c;
    }

    // Determine beta * vt
    double beta_vt = std::sqrt(beta_vt_sq);

    // Sample cosine of angle between neutron and target velocity
    mu = uniform_distribution(-1., 1., seed);

    // Determine rejection probability
    double accept_prob = std::sqrt(beta_vn*beta_vn + beta_vt_sq -
      2*beta_vn*beta_vt*mu) / (beta_vn + beta_vt);

    // Perform rejection sampling on vt and mu
    if (prn(seed) < accept_prob) break;
  }

  // Determine speed of target nucleus
  double vt = std::sqrt(beta_vt_sq*kT/awr);

  // Determine velocity vector of target nucleus based on neutron's velocity
  // and the sampled angle between them
  return vt * rotate_angle(u, mu, nullptr, seed);
}

void sample_fission_neutron(int i_nuclide, const Reaction& rx, double E_in,
  SourceSite* site, uint64_t* seed)
{
  // Determine total nu, delayed nu, and delayed neutron fraction
  const auto& nuc {data::nuclides[i_nuclide]};
  double nu_t = nuc->nu(E_in, Nuclide::EmissionMode::total);
  double nu_d = nuc->nu(E_in, Nuclide::EmissionMode::delayed);
  double beta = nu_d / nu_t;

  if (prn(seed) < beta) {
    // ====================================================================
    // DELAYED NEUTRON SAMPLED

    // sampled delayed precursor group
    double xi = prn(seed)*nu_d;
    double prob = 0.0;
    int group;
    for (group = 1; group < nuc->n_precursor_; ++group) {
      // determine delayed neutron precursor yield for group j
      double yield = (*rx.products_[group].yield_)(E_in);

      // Check if this group is sampled
      prob += yield;
      if (xi < prob) break;
    }

    // if the sum of the probabilities is slightly less than one and the
    // random number is greater, j will be greater than nuc %
    // n_precursor -- check for this condition
    group = std::min(group, nuc->n_precursor_);

    // set the delayed group for the particle born from fission
    site->delayed_group = group;

  } else {
    // ====================================================================
    // PROMPT NEUTRON SAMPLED

    // set the delayed group for the particle born from fission to 0
    site->delayed_group = 0;
  }

  // sample from prompt neutron energy distribution
  int n_sample = 0;
  double mu;
  while (true) {
    rx.products_[site->delayed_group].sample(E_in, site->E, mu, seed);

    // resample if energy is greater than maximum neutron energy
    constexpr int neutron = static_cast<int>(ParticleType::neutron);
    if (site->E < data::energy_max[neutron]) break;

    // check for large number of resamples
    ++n_sample;
    if (n_sample == MAX_SAMPLE) {
      // particle_write_restart(p)
      fatal_error("Resampled energy distribution maximum number of times "
        "for nuclide " + nuc->name_);
    }
  }

  // Sample azimuthal angle uniformly in [0, 2*pi) and assign angle
  // TODO: account for dependence on incident neutron?
  Direction ref(1., 0., 0.);
  site->u = rotate_angle(ref, mu, nullptr, seed);
}

void inelastic_scatter(const Nuclide& nuc, const Reaction& rx, Particle& p)
{
  // copy energy of neutron
  double E_in = p.E();

  // sample outgoing energy and scattering cosine
  double E;
  double mu;
  rx.products_[0].sample(E_in, E, mu, p.current_seed());

  // if scattering system is in center-of-mass, transfer cosine of scattering
  // angle and outgoing energy from CM to LAB
  if (rx.scatter_in_cm_) {
    double E_cm = E;

    // determine outgoing energy in lab
    double A = nuc.awr_;
    E = E_cm + (E_in + 2.0*mu*(A + 1.0) * std::sqrt(E_in*E_cm))
          / ((A + 1.0)*(A + 1.0));

    // determine outgoing angle in lab
    mu = mu*std::sqrt(E_cm/E) + 1.0/(A+1.0) * std::sqrt(E_in/E);
  }

  // Because of floating-point roundoff, it may be possible for mu to be
  // outside of the range [-1,1). In these cases, we just set mu to exactly -1
  // or 1
  if (std::abs(mu) > 1.0) mu = std::copysign(1.0, mu);

  // Set outgoing energy and scattering angle
  p.E() = E;
  p.mu() = mu;

  // change direction of particle
  p.u() = rotate_angle(p.u(), mu, nullptr, p.current_seed());

  // evaluate yield
  double yield = (*rx.products_[0].yield_)(E_in);
  if (std::floor(yield) == yield) {
    // If yield is integral, create exactly that many secondary particles
    for (int i = 0; i < static_cast<int>(std::round(yield)) - 1; ++i) {
      p.create_secondary(p.wgt(), p.u(), p.E(), ParticleType::neutron);
    }
  } else {
    // Otherwise, change weight of particle based on yield
    p.wgt() *= yield;
  }
}

void sample_secondary_photons(Particle& p, int i_nuclide)
{
  // Sample the number of photons produced
  double y_t =
    p.neutron_xs(i_nuclide).photon_prod / p.neutron_xs(i_nuclide).total;
  int y = static_cast<int>(y_t);
  if (prn(p.current_seed()) <= y_t - y) ++y;

  // Sample each secondary photon
  for (int i = 0; i < y; ++i) {
    // Sample the reaction and product
    int i_rx;
    int i_product;
    sample_photon_product(i_nuclide, p, &i_rx, &i_product);

    // Sample the outgoing energy and angle
    auto& rx = data::nuclides[i_nuclide]->reactions_[i_rx];
    double E;
    double mu;
    rx->products_[i_product].sample(p.E(), E, mu, p.current_seed());

    // Sample the new direction
    Direction u = rotate_angle(p.u(), mu, nullptr, p.current_seed());

    // In a k-eigenvalue simulation, it's necessary to provide higher weight to
    // secondary photons from non-fission reactions to properly balance energy
    // release and deposition. See D. P. Griesheimer, S. J. Douglass, and M. H.
    // Stedry, "Self-consistent energy normalization for quasistatic reactor
    // calculations", Proc. PHYSOR, Cambridge, UK, Mar 29-Apr 2, 2020.
    double wgt;
    if (settings::run_mode == RunMode::EIGENVALUE && !is_fission(rx->mt_)) {
      wgt = simulation::keff * p.wgt();
    } else {
      wgt = p.wgt();
    }

    // Create the secondary photon
    p.create_secondary(wgt, u, E, ParticleType::photon);
  }
}

	
void split_particle(Particle& p)
{
  if (p.E_ <= 0 || !p.alive_) return;
	
  // Particle's position, weight and energy
  Position pos  = p.r();
  double weight = p.wgt_;
  double E = p.E_;	      

  // Check if this particle is in the weight weindow mesh and get the mesh bins in each direction
  int ijk[3] = {0};     // mesh bin in each direction
  bool in_mesh;  
  settings::ww_fine_mesh->mesh_->get_indices(pos, ijk, &in_mesh);
  if (!in_mesh) return;

  auto params = settings::ww_fine_mesh->get_params(p);
	
  if (weight >= params.upper_weight) {
    double number = weight/params.upper_weight;  
    double num = std::min(std::ceil(number), double(params.max_split));

    for (int l = 0; l < num - 1; ++l)  { p.create_secondary(weight/num, p.u(), p.E_, p.type_); }
    p.wgt_ = weight/num; 
    p.wgt_last_ = p.wgt_;
	  
  } else if (weight <= params.lower_weight) {  
    double number = weight/params.survival_weight;
    if (number < 1.0/params.max_split) {
      number = 1.0/params.max_split;
      params.survival_weight = weight/number;
    }

    if (prn(p.current_seed())<=number)  {
      p.wgt_ = params.survival_weight;
      p.wgt_last_ = p.wgt_;
    } else {       
      p.alive_ = false;
      p.wgt_ = 0.0;
      p.wgt_last_ = p.wgt_;
    }
  }
	
}

	
} // namespace openmc<|MERGE_RESOLUTION|>--- conflicted
+++ resolved
@@ -152,15 +152,9 @@
   // Play russian roulette if survival biasing is turned on
   if (settings::survival_biasing) {
     russian_roulette(p);
-<<<<<<< HEAD
-    if (!p.alive_) return;
-  }  
-
-=======
     if (!p.alive())
       return;
   }
->>>>>>> 4c4b7a82
 }
 
 void
