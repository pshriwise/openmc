#include "openmc/output.h"

#include <algorithm>  // for std::transform
#include <cstring>  // for strlen
#include <ctime> // for time, localtime
#include <iomanip>  // for setw, setprecision, put_time
#include <ios> // for fixed, scientific, left
#include <iostream>
#include <fstream>
#include <sstream>
#include <unordered_map>
#include <utility> // for pair

#ifdef _OPENMP
#include <omp.h>
#endif
#include "xtensor/xview.hpp"

#include "openmc/capi.h"
#include "openmc/cell.h"
#include "openmc/constants.h"
#include "openmc/eigenvalue.h"
#include "openmc/error.h"
#include "openmc/geometry.h"
#include "openmc/lattice.h"
#include "openmc/math_functions.h"
#include "openmc/message_passing.h"
#include "openmc/mgxs_interface.h"
#include "openmc/nuclide.h"
#include "openmc/plot.h"
#include "openmc/reaction.h"
#include "openmc/settings.h"
#include "openmc/simulation.h"
#include "openmc/surface.h"
#include "openmc/tallies/derivative.h"
#include "openmc/tallies/filter.h"
#include "openmc/tallies/tally.h"
#include "openmc/tallies/tally_scoring.h"
#include "openmc/timer.h"

namespace openmc {

//==============================================================================

void title()
{
  std::cout <<
    "                                %%%%%%%%%%%%%%%\n" <<
    "                           %%%%%%%%%%%%%%%%%%%%%%%%\n" <<
    "                        %%%%%%%%%%%%%%%%%%%%%%%%%%%%%%\n" <<
    "                      %%%%%%%%%%%%%%%%%%%%%%%%%%%%%%%%%%\n" <<
    "                    %%%%%%%%%%%%%%%%%%%%%%%%%%%%%%%%%%%%%%\n" <<
    "                   %%%%%%%%%%%%%%%%%%%%%%%%%%%%%%%%%%%%%%%%\n" <<
    "                                    %%%%%%%%%%%%%%%%%%%%%%%%\n" <<
    "                                     %%%%%%%%%%%%%%%%%%%%%%%%\n" <<
    "                 ###############      %%%%%%%%%%%%%%%%%%%%%%%%\n" <<
    "                ##################     %%%%%%%%%%%%%%%%%%%%%%%\n" <<
    "                ###################     %%%%%%%%%%%%%%%%%%%%%%%\n" <<
    "                ####################     %%%%%%%%%%%%%%%%%%%%%%\n" <<
    "                #####################     %%%%%%%%%%%%%%%%%%%%%\n" <<
    "                ######################     %%%%%%%%%%%%%%%%%%%%\n" <<
    "                #######################     %%%%%%%%%%%%%%%%%%\n" <<
    "                 #######################     %%%%%%%%%%%%%%%%%\n" <<
    "                 ######################     %%%%%%%%%%%%%%%%%\n" <<
    "                  ####################     %%%%%%%%%%%%%%%%%\n" <<
    "                    #################     %%%%%%%%%%%%%%%%%\n" <<
    "                     ###############     %%%%%%%%%%%%%%%%\n" <<
    "                       ############     %%%%%%%%%%%%%%%\n" <<
    "                          ########     %%%%%%%%%%%%%%\n" <<
    "                                      %%%%%%%%%%%\n\n";

  // Write version information
  std::cout <<
    "                   | The OpenMC Monte Carlo Code\n" <<
    "         Copyright | 2011-2020 MIT and OpenMC contributors\n" <<
    "           License | http://openmc.readthedocs.io/en/latest/license.html\n" <<
    "           Version | " << VERSION_MAJOR << '.' << VERSION_MINOR << '.'
    << VERSION_RELEASE << (VERSION_DEV ? "-dev" : "") << '\n';
#ifdef GIT_SHA1
  std::cout << "          Git SHA1 | " << GIT_SHA1 << '\n';
#endif

  // Write the date and time
  std::cout << "         Date/Time | " << time_stamp() << '\n';

#ifdef OPENMC_MPI
  // Write number of processors
  std::cout << "     MPI Processes | " << mpi::n_procs << '\n';
#endif

#ifdef _OPENMP
  // Write number of OpenMP threads
  std::cout << "    OpenMP Threads | " << omp_get_max_threads() << '\n';
#endif
  std::cout << std::endl;
}

//==============================================================================

std::string
header(const char* msg) {
  // Determine how many times to repeat the '=' character.
  int n_prefix = (63 - strlen(msg)) / 2;
  int n_suffix = n_prefix;
  if ((strlen(msg) % 2) == 0) ++n_suffix;

  // Convert to uppercase.
  std::string upper(msg);
  std::transform(upper.begin(), upper.end(), upper.begin(), ::toupper);

  // Add ===>  <=== markers.
  std::stringstream out;
  out << ' ';
  for (int i = 0; i < n_prefix; i++) out << '=';
  out << ">     " << upper << "     <";
  for (int i = 0; i < n_suffix; i++) out << '=';

  return out.str();
}

std::string header(const std::string& msg) {return header(msg.c_str());}

void
header(const char* msg, int level) {
  auto out = header(msg);

  // Print header based on verbosity level.
  if (settings::verbosity >= level)
    std::cout << '\n' << out << "\n" << std::endl;
}

//==============================================================================

std::string time_stamp()
{
  std::stringstream ts;
  std::time_t t = std::time(nullptr);   // get time now
  ts << std::put_time(std::localtime(&t), "%Y-%m-%d %H:%M:%S");
  return ts.str();
}

//==============================================================================

extern "C" void print_particle(Particle* p)
{
  // Display particle type and ID.
  switch (p->type_) {
    case Particle::Type::neutron:
      std::cout << "Neutron ";
      break;
    case Particle::Type::photon:
      std::cout << "Photon ";
      break;
    case Particle::Type::electron:
      std::cout << "Electron ";
      break;
    case Particle::Type::positron:
      std::cout << "Positron ";
      break;
    default:
      std::cout << "Unknown Particle ";
  }
  std::cout << p->id_ << "\n";

  // Display particle geometry hierarchy.
  for (auto i = 0; i < p->n_coord_; i++) {
    std::cout << "  Level " << i << "\n";

    if (p->coord_[i].cell != C_NONE) {
      const Cell& c {*model::cells[p->coord_[i].cell]};
      std::cout << "    Cell             = " << c.id_ << "\n";
    }

    if (p->coord_[i].universe != C_NONE) {
      const Universe& u {*model::universes[p->coord_[i].universe]};
      std::cout << "    Universe         = " << u.id_ << "\n";
    }

    if (p->coord_[i].lattice != C_NONE) {
      const Lattice& lat {*model::lattices[p->coord_[i].lattice]};
      std::cout << "    Lattice          = " << lat.id_ << "\n";
      std::cout << "    Lattice position = (" << p->coord_[i].lattice_x
                << "," << p->coord_[i].lattice_y << ","
                << p->coord_[i].lattice_z << ")\n";
    }

    std::cout << "    r = (" << p->coord_[i].r.x << ", "
              << p->coord_[i].r.y << ", " << p->coord_[i].r.z << ")\n";
    std::cout << "    u = (" << p->coord_[i].u.x << ", "
              << p->coord_[i].u.y << ", " << p->coord_[i].u.z << ")\n";
  }

  // Display miscellaneous info.
  if (p->surface_ != 0) {
    const Surface& surf {*model::surfaces[std::abs(p->surface_)-1]};
    std::cout << "  Surface = " << std::copysign(surf.id_, p->surface_) << "\n";
  }
  std::cout << "  Weight = " << p->wgt_ << "\n";
  if (settings::run_CE) {
    std::cout << "  Energy = " << p->E_ << "\n";
  } else {
    std::cout << "  Energy Group = " << p->g_ << "\n";
  }
  std::cout << "  Delayed Group = " << p->delayed_group_ << "\n";

  std::cout << "\n";
}

//==============================================================================

void print_plot()
{
  header("PLOTTING SUMMARY", 5);
  if (settings::verbosity < 5) return;

  for (auto pl : model::plots) {
    // Plot id
    std::cout << "Plot ID: " << pl.id_ << "\n";
    // Plot filename
    std::cout << "Plot file: " << pl.path_plot_ << "\n";
    // Plot level
    std::cout << "Universe depth: " << pl.level_ << "\n";

    // Plot type
    if (PlotType::slice == pl.type_) {
      std::cout << "Plot Type: Slice" << "\n";
    } else if (PlotType::voxel == pl.type_) {
      std::cout << "Plot Type: Voxel" << "\n";
    }

    // Plot parameters
    std::cout << "Origin: " << pl.origin_[0] << " "
              << pl.origin_[1] << " "
              << pl.origin_[2] << "\n";

    if (PlotType::slice == pl.type_) {
      std::cout << std::setprecision(4)
                << "Width: "
                << pl.width_[0] << " "
                << pl.width_[1] << "\n";
    } else if (PlotType::voxel == pl.type_) {
      std::cout << std::setprecision(4)
                << "Width: "
                << pl.width_[0] << " "
                << pl.width_[1] << " "
                << pl.width_[2] << "\n";
    }

    if (PlotColorBy::cells == pl.color_by_) {
      std::cout << "Coloring: Cells" << "\n";
    } else if (PlotColorBy::mats == pl.color_by_) {
      std::cout << "Coloring: Materials" << "\n";
    }

    if (PlotType::slice == pl.type_) {
      switch(pl.basis_) {
      case PlotBasis::xy:
        std::cout <<  "Basis: XY" << "\n";
        break;
      case PlotBasis::xz:
        std::cout <<  "Basis: XZ" << "\n";
        break;
      case PlotBasis::yz:
        std::cout <<  "Basis: YZ" << "\n";
        break;
      }
      std::cout << "Pixels: " << pl.pixels_[0] << " "
                << pl.pixels_[1] << " " << "\n";
    } else if (PlotType::voxel == pl.type_) {
      std::cout << "Voxels: " << pl.pixels_[0] << " "
                << pl.pixels_[1] << " "
                << pl.pixels_[2] << "\n";
    }

    std::cout << "\n";

  }
}

//==============================================================================

void
print_overlap_check()
{
  #ifdef OPENMC_MPI
    std::vector<int64_t> temp(model::overlap_check_count);
    MPI_Reduce(temp.data(), model::overlap_check_count.data(),
               model::overlap_check_count.size(), MPI_INT64_T,
               MPI_SUM, 0, mpi::intracomm);
  #endif

  if (mpi::master) {
    header("cell overlap check summary", 1);
    std::cout << " Cell ID      No. Overlap Checks\n";

    std::vector<int32_t> sparse_cell_ids;
    for (int i = 0; i < model::cells.size(); i++) {
      std::cout << " " << std::setw(8) << model::cells[i]->id_ << std::setw(17)
                << model::overlap_check_count[i] << "\n";
      if (model::overlap_check_count[i] < 10) {
        sparse_cell_ids.push_back(model::cells[i]->id_);
      }
    }

    std::cout << "\n There were " << sparse_cell_ids.size()
              << " cells with less than 10 overlap checks\n";
    for (auto id : sparse_cell_ids) {
      std::cout << " " << id;
    }
    std::cout << "\n";
  }
}

//==============================================================================

void print_usage()
{
  if (mpi::master) {
    std::cout <<
      "Usage: openmc [options] [directory]\n\n"
      "Options:\n"
      "  -c, --volume           Run in stochastic volume calculation mode\n"
      "  -g, --geometry-debug   Run with geometry debugging on\n"
      "  -n, --particles        Number of particles per generation\n"
      "  -p, --plot             Run in plotting mode\n"
      "  -r, --restart          Restart a previous run from a state point\n"
      "                         or a particle restart file\n"
      "  -s, --threads          Number of OpenMP threads\n"
      "  -t, --track            Write tracks for all particles\n"
      "  -v, --version          Show version information\n"
      "  -h, --help             Show this message\n";
  }
}

//==============================================================================

void print_version()
{
  if (mpi::master) {
    std::cout << "OpenMC version " << VERSION_MAJOR << '.' << VERSION_MINOR
      << '.' << VERSION_RELEASE << '\n';
#ifdef GIT_SHA1
    std::cout << "Git SHA1: " << GIT_SHA1 << '\n';
#endif
    std::cout << "Copyright (c) 2011-2019 Massachusetts Institute of "
      "Technology and OpenMC contributors\nMIT/X license at "
      "<http://openmc.readthedocs.io/en/latest/license.html>\n";
  }
}

//==============================================================================

void print_columns()
{
  if (settings::entropy_on) {
    std::cout <<
      "  Bat./Gen.      k       Entropy         Average k \n"
      "  =========   ========   ========   ====================\n";
  } else {
    std::cout <<
      "  Bat./Gen.      k            Average k\n"
      "  =========   ========   ====================\n";
  }
}

//==============================================================================

void print_generation()
{
  // Save state of cout
  auto f {std::cout.flags()};

  // Determine overall generation and number of active generations
  int i = overall_generation() - 1;
  int n = simulation::current_batch > settings::n_inactive ?
    settings::gen_per_batch*simulation::n_realizations + simulation::current_gen : 0;

  // Set format for values
  std::cout << std::fixed << std::setprecision(5);

  // write out information batch and option independent output
  std::cout << "  "  << std::setw(9) <<  std::to_string(simulation::current_batch)
    + "/" + std::to_string(simulation::current_gen) << "   " << std::setw(8)
    << simulation::k_generation[i];

  // write out entropy info
  if (settings::entropy_on) {
    std::cout << "   " << std::setw(8) << simulation::entropy[i];
  }

  if (n > 1) {
    std::cout << "   " << std::setw(8) << simulation::keff << " +/-"
      << std::setw(8) << simulation::keff_std;
  }
  std::cout << '\n';

  // Restore state of cout
  std::cout.flags(f);
}

//==============================================================================

void print_batch_keff()
{
  // Save state of cout
  auto f {std::cout.flags()};

  // Determine overall generation and number of active generations
  int i = simulation::current_batch*settings::gen_per_batch - 1;
  int n = simulation::n_realizations*settings::gen_per_batch;

  // Set format for values
  std::cout << std::fixed << std::setprecision(5);

  // write out information batch and option independent output
  std::cout << "  "  << std::setw(9) <<  std::to_string(simulation::current_batch)
    + "/" + std::to_string(settings::gen_per_batch) << "   " << std::setw(8)
    << simulation::k_generation[i];

  // write out entropy info
  if (settings::entropy_on) {
    std::cout << "   " << std::setw(8) << simulation::entropy[i];
  }

  if (n > 1) {
    std::cout << "   " << std::setw(8) << simulation::keff << " +/-"
      << std::setw(8) << simulation::keff_std;
  }
  std::cout << std::endl;

  // Restore state of cout
  std::cout.flags(f);
}

//==============================================================================

void show_time(const char* label, double secs, int indent_level=0)
{
  std::cout << std::string(2*indent_level, ' ');
  int width = 33 - indent_level*2;
  std::cout << " " << std::setw(width) << std::left << label << " = "
    << std::setw(10) << std::right << secs << " seconds\n";
}

void show_rate(const char* label, double particles_per_sec)
{
  std::cout << " " << std::setw(33) << std::left << label << " = " <<
    particles_per_sec << " particles/second\n";
}

void print_runtime()
{
  using namespace simulation;

  // display header block
  header("Timing Statistics", 6);
  if (settings::verbosity < 6) return;

  // Save state of cout
  auto f {std::cout.flags()};

  // display time elapsed for various sections
  std::cout << std::scientific << std::setprecision(4);
  show_time("Total time for initialization", time_initialize.elapsed());
  show_time("Reading cross sections", time_read_xs.elapsed(), 1);
  show_time("Total time in simulation", time_inactive.elapsed() +
    time_active.elapsed());
  show_time("Time in transport only", time_transport.elapsed(), 1);
<<<<<<< HEAD
  #ifdef EVENT_BASED
  show_time("Particle initialization", time_event_init.elapsed(), 2);
  show_time("XS lookups", time_event_calculate_xs.elapsed(), 2);
  show_time("Advancing", time_event_advance_particle.elapsed(), 2);
  show_time("Surface crossings", time_event_surface_crossing.elapsed(), 2);
  show_time("Collisions", time_event_collision.elapsed(), 2);
  show_time("Particle death", time_event_death.elapsed(), 2);
  #endif
  if (settings::run_mode == RUN_MODE_EIGENVALUE) {
=======
  if (settings::run_mode == RunMode::EIGENVALUE) {
>>>>>>> 832c32e1
    show_time("Time in inactive batches", time_inactive.elapsed(), 1);
  }
  show_time("Time in active batches", time_active.elapsed(), 1);
  if (settings::run_mode == RunMode::EIGENVALUE) {
    show_time("Time synchronizing fission bank", time_bank.elapsed(), 1);
    show_time("Sampling source sites", time_bank_sample.elapsed(), 2);
    show_time("SEND/RECV source sites", time_bank_sendrecv.elapsed(), 2);
  } else {
    show_time("Time sampling source", time_sample_source.elapsed(), 1);
  }
  show_time("Time accumulating tallies", time_tallies.elapsed(), 1);
  show_time("Total time for finalization", time_finalize.elapsed());
  show_time("Total time elapsed", time_total.elapsed());

  // Restore state of cout
  std::cout.flags(f);

  // Calculate particle rate in active/inactive batches
  int n_active = simulation::current_batch - settings::n_inactive;
  double speed_inactive = 0.0;
  double speed_active;
  if (settings::restart_run) {
    if (simulation::restart_batch < settings::n_inactive) {
      speed_inactive = (settings::n_particles * (settings::n_inactive
        - simulation::restart_batch) * settings::gen_per_batch)
        / time_inactive.elapsed();
      speed_active = (settings::n_particles * n_active
        * settings::gen_per_batch) / time_active.elapsed();
    } else {
      speed_active = (settings::n_particles * (settings::n_batches
        - simulation::restart_batch) * settings::gen_per_batch)
        / time_active.elapsed();
    }
  } else {
    if (settings::n_inactive > 0) {
      speed_inactive = (settings::n_particles * settings::n_inactive
        * settings::gen_per_batch) / time_inactive.elapsed();
    }
    speed_active = (settings::n_particles * n_active * settings::gen_per_batch)
      / time_active.elapsed();
  }

  // display calculation rate
  std::cout << std::setprecision(6) << std::showpoint;
  if (!(settings::restart_run && (simulation::restart_batch >= settings::n_inactive))
      && settings::n_inactive > 0) {
    show_rate("Calculation Rate (inactive)", speed_inactive);
  }
  show_rate("Calculation Rate (active)", speed_active);

  // Restore state of cout
  std::cout.flags(f);
}

//==============================================================================

std::pair<double, double>
mean_stdev(const double* x, int n)
{
  double mean = x[static_cast<int>(TallyResult::SUM)] / n;
  double stdev = n > 1 ? std::sqrt((x[static_cast<int>(TallyResult::SUM_SQ)]/n
    - mean*mean)/(n - 1)) : 0.0;
  return {mean, stdev};
}

//==============================================================================

void print_results()
{
  // Save state of cout
  auto f {std::cout.flags()};

  // display header block for results
  header("Results", 4);
  if (settings::verbosity < 4) return;

  // Calculate t-value for confidence intervals
  int n = simulation::n_realizations;
  double alpha, t_n1, t_n3;
  if (settings::confidence_intervals) {
    alpha = 1.0 - CONFIDENCE_LEVEL;
    t_n1 = t_percentile(1.0 - alpha/2.0, n - 1);
    t_n3 = t_percentile(1.0 - alpha/2.0, n - 3);
  } else {
    t_n1 = 1.0;
    t_n3 = 1.0;
  }

  // Set formatting for floats
  std::cout << std::fixed << std::setprecision(5);

  // write global tallies
  const auto& gt = simulation::global_tallies;
  double mean, stdev;
  if (n > 1) {
    if (settings::run_mode == RunMode::EIGENVALUE) {
      std::tie(mean, stdev) = mean_stdev(&gt(GlobalTally::K_COLLISION, 0), n);
      std::cout << " k-effective (Collision)     = "
        << mean << " +/- " << t_n1 * stdev << '\n';
      std::tie(mean, stdev) = mean_stdev(&gt(GlobalTally::K_TRACKLENGTH, 0), n);
      std::cout << " k-effective (Track-length)  = "
        << mean << " +/- " << t_n1 * stdev << '\n';
      std::tie(mean, stdev) = mean_stdev(&gt(GlobalTally::K_ABSORPTION, 0), n);
      std::cout << " k-effective (Absorption)    = "
        << mean << " +/- " << t_n1 * stdev << '\n';
      if (n > 3) {
        double k_combined[2];
        openmc_get_keff(k_combined);
        std::cout << " Combined k-effective        = "
          << k_combined[0] << " +/- " << t_n3 * k_combined[1] << '\n';
      }
    }
    std::tie(mean, stdev) = mean_stdev(&gt(GlobalTally::LEAKAGE, 0), n);
    std::cout << " Leakage Fraction            = "
      << mean << " +/- " << t_n1 * stdev << '\n';
  } else {
    if (mpi::master) warning("Could not compute uncertainties -- only one "
      "active batch simulated!");

    if (settings::run_mode == RunMode::EIGENVALUE) {
      std::cout << " k-effective (Collision)    = "
        << gt(GlobalTally::K_COLLISION, TallyResult::SUM) / n << '\n';
      std::cout << " k-effective (Track-length) = "
        << gt(GlobalTally::K_TRACKLENGTH, TallyResult::SUM) / n << '\n';
      std::cout << " k-effective (Absorption)   = "
        << gt(GlobalTally::K_ABSORPTION, TallyResult::SUM) / n << '\n';
    }
    std::cout << " Leakage Fraction           = "
      << gt(GlobalTally::LEAKAGE, TallyResult::SUM) / n << '\n';
  }
  std::cout << '\n';

  // Restore state of cout
  std::cout.flags(f);
}

//==============================================================================

const std::unordered_map<int, const char*> score_names = {
  {SCORE_FLUX,               "Flux"},
  {SCORE_TOTAL,              "Total Reaction Rate"},
  {SCORE_SCATTER,            "Scattering Rate"},
  {SCORE_NU_SCATTER,         "Scattering Production Rate"},
  {SCORE_ABSORPTION,         "Absorption Rate"},
  {SCORE_FISSION,            "Fission Rate"},
  {SCORE_NU_FISSION,         "Nu-Fission Rate"},
  {SCORE_KAPPA_FISSION,      "Kappa-Fission Rate"},
  {SCORE_EVENTS,             "Events"},
  {SCORE_DECAY_RATE,         "Decay Rate"},
  {SCORE_DELAYED_NU_FISSION, "Delayed-Nu-Fission Rate"},
  {SCORE_PROMPT_NU_FISSION,  "Prompt-Nu-Fission Rate"},
  {SCORE_INVERSE_VELOCITY,   "Flux-Weighted Inverse Velocity"},
  {SCORE_FISS_Q_PROMPT,      "Prompt fission power"},
  {SCORE_FISS_Q_RECOV,       "Recoverable fission power"},
  {SCORE_CURRENT,            "Current"},
};

//! Create an ASCII output file showing all tally results.

void
write_tallies()
{
  if (model::tallies.empty()) return;

  // Open the tallies.out file.
  std::ofstream tallies_out;
  tallies_out.open("tallies.out", std::ios::out | std::ios::trunc);
  tallies_out << std::setprecision(6);

  // Loop over each tally.
  for (auto i_tally = 0; i_tally < model::tallies.size(); ++i_tally) {
    const auto& tally {*model::tallies[i_tally]};

    // Write header block.
    std::string tally_header("TALLY " + std::to_string(tally.id_));
    if (!tally.name_.empty()) tally_header += ": " + tally.name_;
    tallies_out << header(tally_header) << "\n\n";

    if (!tally.writable_) {
      tallies_out << " Internal\n\n";
      continue;
    }

    // Calculate t-value for confidence intervals
    double t_value = 1;
    if (settings::confidence_intervals) {
      auto alpha = 1 - CONFIDENCE_LEVEL;
      t_value = t_percentile(1 - alpha*0.5, tally.n_realizations_ - 1);
    }

    // Write derivative information.
    if (tally.deriv_ != C_NONE) {
      const auto& deriv {model::tally_derivs[tally.deriv_]};
      switch (deriv.variable) {
      case DerivativeVariable::DENSITY:
        tallies_out << " Density derivative Material "
          << std::to_string(deriv.diff_material) << "\n";
        break;
      case DerivativeVariable::NUCLIDE_DENSITY:
        tallies_out << " Nuclide density derivative Material "
          << std::to_string(deriv.diff_material) << "  Nuclide "
          << data::nuclides[deriv.diff_nuclide]->name_ << "\n";
        break;
      case DerivativeVariable::TEMPERATURE:
        tallies_out << " Temperature derivative Material "
          << std::to_string(deriv.diff_material) << "\n";
        break;
      default:
        fatal_error("Differential tally dependent variable for tally "
          + std::to_string(tally.id_) + " not defined in output.cpp");
      }
    }

    // Initialize Filter Matches Object
    std::vector<FilterMatch> filter_matches;
    // Allocate space for tally filter matches
    filter_matches.resize(model::tally_filters.size());

    // Loop over all filter bin combinations.
    auto filter_iter = FilterBinIter(tally, false, &filter_matches);
    auto end = FilterBinIter(tally, true, &filter_matches);
    for (; filter_iter != end; ++filter_iter) {
      auto filter_index = filter_iter.index_;

      // Print info about this combination of filter bins.  The stride check
      // prevents redundant output.
      int indent = 0;
      for (auto i = 0; i < tally.filters().size(); ++i) {
        if (filter_index % tally.strides(i) == 0) {
          auto i_filt = tally.filters(i);
          const auto& filt {*model::tally_filters[i_filt]};
          auto& match {filter_matches[i_filt]};
          tallies_out << std::string(indent+1, ' ')
            << filt.text_label(match.i_bin_) << "\n";
        }
        indent += 2;
      }

      // Loop over all nuclide and score combinations.
      int score_index = 0;
      for (auto i_nuclide : tally.nuclides_) {
        // Write label for this nuclide bin.
        if (i_nuclide == -1) {
          tallies_out << std::string(indent+1, ' ') << "Total Material\n";
        } else {
          if (settings::run_CE) {
            tallies_out << std::string(indent+1, ' ')
              << data::nuclides[i_nuclide]->name_ << "\n";
          } else {
            tallies_out << std::string(indent+1, ' ')
              << data::mg.nuclides_[i_nuclide].name << "\n";
          }
        }

        // Write the score, mean, and uncertainty.
        indent += 2;
        for (auto score : tally.scores_) {
          std::string score_name = score > 0 ? reaction_name(score)
            : score_names.at(score);
          double mean, stdev;
          std::tie(mean, stdev) = mean_stdev(
            &tally.results_(filter_index, score_index, 0), tally.n_realizations_);
          tallies_out << std::string(indent+1, ' ')  << std::left
            << std::setw(36) << score_name << " " << mean << " +/- "
            << t_value * stdev << "\n";
          score_index += 1;
        }
        indent -= 2;
      }
    }
  }
}

} // namespace openmc<|MERGE_RESOLUTION|>--- conflicted
+++ resolved
@@ -466,7 +466,6 @@
   show_time("Total time in simulation", time_inactive.elapsed() +
     time_active.elapsed());
   show_time("Time in transport only", time_transport.elapsed(), 1);
-<<<<<<< HEAD
   #ifdef EVENT_BASED
   show_time("Particle initialization", time_event_init.elapsed(), 2);
   show_time("XS lookups", time_event_calculate_xs.elapsed(), 2);
@@ -475,10 +474,7 @@
   show_time("Collisions", time_event_collision.elapsed(), 2);
   show_time("Particle death", time_event_death.elapsed(), 2);
   #endif
-  if (settings::run_mode == RUN_MODE_EIGENVALUE) {
-=======
   if (settings::run_mode == RunMode::EIGENVALUE) {
->>>>>>> 832c32e1
     show_time("Time in inactive batches", time_inactive.elapsed(), 1);
   }
   show_time("Time in active batches", time_active.elapsed(), 1);
