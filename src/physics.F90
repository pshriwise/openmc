--- conflicted
+++ resolved
@@ -127,14 +127,9 @@
   subroutine sample_nuclide(p, base, i_nuclide, i_nuc_mat)
 
     type(Particle), intent(in) :: p
-<<<<<<< HEAD
-    character(7),      intent(in) :: base      ! which reaction to sample based on
-    integer                          :: i_nuclide
-=======
     character(7),   intent(in) :: base      ! which reaction to sample based on
     integer, intent(out)       :: i_nuclide
     integer, intent(out)       :: i_nuc_mat
->>>>>>> f86910cc
 
     real(8) :: prob
     real(8) :: cutoff
@@ -290,12 +285,8 @@
   subroutine scatter(p, i_nuclide, i_nuc_mat)
 
     type(Particle), intent(inout) :: p
-<<<<<<< HEAD
-    integer,           intent(in)    :: i_nuclide
-=======
     integer,        intent(in)    :: i_nuclide
     integer,        intent(in)    :: i_nuc_mat
->>>>>>> f86910cc
 
     integer :: i
     integer :: i_grid
