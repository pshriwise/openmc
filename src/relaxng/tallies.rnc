element tallies {
  element mesh {
    (element id { xsd:int } | attribute id { xsd:int }) &
    (element type { ( "regular" ) } |
      attribute type { ( "regular" ) }) &
    (element dimension { list { xsd:positiveInteger+ } } |
      attribute dimension { list { xsd:positiveInteger+ } }) &
    (element lower_left { list { xsd:double+ } } |
      attribute lower_left { list { xsd:double+ } }) &
    (
      (element upper_right { list { xsd:double+ } } |
        attribute upper_right { list { xsd:double+ } }) |
      (element width { list { xsd:double+ } } |
        attribute width { list { xsd:double+ } })
    )
  }* &

  element tally {
    (element id { xsd:int } | attribute id { xsd:int }) &
    (element name { xsd:string { maxLength="52" } } |
      attribute name { xsd:string { maxLength="52" } })? &
    (element estimator { ( "analog" | "tracklength" ) } |
      attribute estimator { ( "analog" | "tracklength" ) })? &
    element filter {
      (element type { ( "cell" | "cellborn" | "material" | "universe" |
<<<<<<< HEAD
        "surface" | "distribcell" | "mesh" | "energy" | "energyout" |
        "delayedgroup" ) } |
       attribute type { ( "cell" | "cellborn" | "material" | "universe" |
        "surface" | "distribcell" | "mesh" | "energy" | "energyout" |
        "delayedgroup" ) }) &
=======
        "surface" | "distribcell" | "mesh" | "energy" | "energyout" | "mu" |
        "polar" | "azimuthal") } |
       attribute type { ( "cell" | "cellborn" | "material" | "universe" |
        "surface" | "distribcell" | "mesh" | "energy" | "energyout" | "mu" |
        "polar" | "azimuthal") }) &
>>>>>>> 3ffc4660
      (element bins { list { xsd:double+ } } |
        attribute bins { list { xsd:double+ } })
    }* &
    element nuclides {
      list { xsd:string { maxLength = "12" }+ }
    }? &
    element scores {
      list { xsd:string { maxLength = "20" }+ }
    } &
    element trigger {
      (element type { xsd:string } | attribute type { xsd:string }) &
      (element threshold { xsd:double} | attribute threshold { xsd:double }) &
      (element scores { list { xsd:string { maxLength = "20" }+ } } | attribute scores { list { xsd:string { maxLength = "20"}+ } } )?
    }?
  }* &

  element assume_separate { xsd:boolean }?
}<|MERGE_RESOLUTION|>--- conflicted
+++ resolved
@@ -23,19 +23,11 @@
       attribute estimator { ( "analog" | "tracklength" ) })? &
     element filter {
       (element type { ( "cell" | "cellborn" | "material" | "universe" |
-<<<<<<< HEAD
-        "surface" | "distribcell" | "mesh" | "energy" | "energyout" |
-        "delayedgroup" ) } |
-       attribute type { ( "cell" | "cellborn" | "material" | "universe" |
-        "surface" | "distribcell" | "mesh" | "energy" | "energyout" |
-        "delayedgroup" ) }) &
-=======
         "surface" | "distribcell" | "mesh" | "energy" | "energyout" | "mu" |
-        "polar" | "azimuthal") } |
+        "polar" | "azimuthal" | "delayedgroup") } |
        attribute type { ( "cell" | "cellborn" | "material" | "universe" |
         "surface" | "distribcell" | "mesh" | "energy" | "energyout" | "mu" |
-        "polar" | "azimuthal") }) &
->>>>>>> 3ffc4660
+        "polar" | "azimuthal" | "delayedgroup") }) &
       (element bins { list { xsd:double+ } } |
         attribute bins { list { xsd:double+ } })
     }* &
