#include "openmc/source.h"

#if defined (__unix__) || (defined (__APPLE__) && defined (__MACH__))
#define HAS_DYNAMIC_LINKING
#endif

#include <algorithm> // for move

#ifdef HAS_DYNAMIC_LINKING
#include <dlfcn.h> // for dlopen, dlsym, dlclose, dlerror
#endif

#include <fmt/core.h>
#include "xtensor/xadapt.hpp"

#include "openmc/bank.h"
#include "openmc/capi.h"
#include "openmc/cell.h"
#include "openmc/error.h"
#include "openmc/file_utils.h"
#include "openmc/hdf5_interface.h"
#include "openmc/material.h"
#include "openmc/memory.h"
#include "openmc/message_passing.h"
#include "openmc/mgxs_interface.h"
#include "openmc/nuclide.h"
#include "openmc/random_lcg.h"
#include "openmc/search.h"
#include "openmc/settings.h"
#include "openmc/simulation.h"
#include "openmc/state_point.h"
#include "openmc/xml_interface.h"

namespace openmc {

//==============================================================================
// Global variables
//==============================================================================

namespace model {

vector<unique_ptr<Source>> external_sources;
}

//==============================================================================
// IndependentSource implementation
//==============================================================================

IndependentSource::IndependentSource(UPtrSpace space, UPtrAngle angle, UPtrDist energy)
  : space_{std::move(space)}, angle_{std::move(angle)}, energy_{std::move(energy)} { }

IndependentSource::IndependentSource(pugi::xml_node node)
{
  // Check for particle type
  if (check_for_node(node, "particle")) {
    auto temp_str = get_node_value(node, "particle", true, true);
    if (temp_str == "neutron") {
      particle_ = ParticleType::neutron;
    } else if (temp_str == "photon") {
      particle_ = ParticleType::photon;
      settings::photon_transport = true;
    } else {
      fatal_error(std::string("Unknown source particle type: ") + temp_str);
    }
  }

  // Check for source strength
  if (check_for_node(node, "strength")) {
    strength_ = std::stod(get_node_value(node, "strength"));
  }

  // Check for external source file
  if (check_for_node(node, "file")) {

  } else {

    // Spatial distribution for external source
    if (check_for_node(node, "space")) {
      // Get pointer to spatial distribution
      pugi::xml_node node_space = node.child("space");

      // Check for type of spatial distribution and read
      std::string type;
      if (check_for_node(node_space, "type"))
        type = get_node_value(node_space, "type", true, true);
      if (type == "cartesian") {
        space_ = UPtrSpace{new CartesianIndependent(node_space)};
      } else if (type == "cylindrical") {
        space_ = UPtrSpace{new CylindricalIndependent(node_space)};
      } else if (type == "spherical") {
        space_ = UPtrSpace{new SphericalIndependent(node_space)};
      } else if (type == "box") {
        space_ = UPtrSpace{new SpatialBox(node_space)};
      } else if (type == "fission") {
        space_ = UPtrSpace{new SpatialBox(node_space, true)};
      } else if (type == "point") {
        space_ = UPtrSpace{new SpatialPoint(node_space)};
      } else {
        fatal_error(fmt::format(
          "Invalid spatial distribution for external source: {}", type));
      }

    } else {
      // If no spatial distribution specified, make it a point source
      space_ = UPtrSpace{new SpatialPoint()};
    }

    // Determine external source angular distribution
    if (check_for_node(node, "angle")) {
      // Get pointer to angular distribution
      pugi::xml_node node_angle = node.child("angle");

      // Check for type of angular distribution
      std::string type;
      if (check_for_node(node_angle, "type"))
        type = get_node_value(node_angle, "type", true, true);
      if (type == "isotropic") {
        angle_ = UPtrAngle{new Isotropic()};
      } else if (type == "monodirectional") {
        angle_ = UPtrAngle{new Monodirectional(node_angle)};
      } else if (type == "mu-phi") {
        angle_ = UPtrAngle{new PolarAzimuthal(node_angle)};
      } else {
        fatal_error(fmt::format(
          "Invalid angular distribution for external source: {}", type));
      }

    } else {
      angle_ = UPtrAngle{new Isotropic()};
    }

    // Determine external source energy distribution
    if (check_for_node(node, "energy")) {
      pugi::xml_node node_dist = node.child("energy");
      energy_ = distribution_from_xml(node_dist);
    } else {
      // Default to a Watt spectrum with parameters 0.988 MeV and 2.249 MeV^-1
      energy_ = UPtrDist{new Watt(0.988e6, 2.249e-6)};
    }
  }
}

SourceSite IndependentSource::sample(uint64_t* seed) const
{
  SourceSite site;

  // Set weight to one by default
  site.wgt = 1.0;

  // Repeat sampling source location until a good site has been found
  bool found = false;
  int n_reject = 0;
  static int n_accept = 0;
  while (!found) {
    // Set particle type
    site.particle = particle_;

    // Sample spatial distribution
    site.r = space_->sample(seed);

    // Now search to see if location exists in geometry
    int32_t cell_index, instance;
    double xyz[] {site.r.x, site.r.y, site.r.z};
    int err = openmc_find_cell(xyz, &cell_index, &instance);
    found = (err != OPENMC_E_GEOMETRY);

    // Check if spatial site is in fissionable material
    if (found) {
      auto space_box = dynamic_cast<SpatialBox*>(space_.get());
      if (space_box) {
        if (space_box->only_fissionable()) {
          // Determine material
          const auto& c = model::cells[cell_index];
          auto mat_index = c->material_.size() == 1
            ? c->material_[0] : c->material_[instance];

          if (mat_index == MATERIAL_VOID) {
            found = false;
          } else {
            if (!model::materials[mat_index]->fissionable_) found = false;
          }
        }
      }
    }

    // Check for rejection
    if (!found) {
      ++n_reject;
      if (n_reject >= EXTSRC_REJECT_THRESHOLD &&
          static_cast<double>(n_accept)/n_reject <= EXTSRC_REJECT_FRACTION) {
        fatal_error("More than 95% of external source sites sampled were "
                    "rejected. Please check your external source definition.");
      }
    }
  }

  // Increment number of accepted samples
  ++n_accept;

  // Sample angle
  site.u = angle_->sample(seed);

  // Check for monoenergetic source above maximum particle energy
  auto p = static_cast<int>(particle_);
  auto energy_ptr = dynamic_cast<Discrete*>(energy_.get());
  if (energy_ptr) {
    auto energies = xt::adapt(energy_ptr->x());
    if (xt::any(energies > data::energy_max[p])) {
      fatal_error("Source energy above range of energies of at least "
                  "one cross section table");
    } else if (xt::any(energies < data::energy_min[p])) {
      fatal_error("Source energy below range of energies of at least "
                  "one cross section table");
    }
  }
  
  // source weight biasing in energy
  if (settings::weightwindow_on && settings::ww_fine_mesh->user_defined_biasing)  { 
    settings::ww_fine_mesh->weight_biasing(site, seed); 
  } else {
    // origin code
    while (true) {
      // Sample energy spectrum
      site.E = energy_->sample(seed);

      // Resample if energy falls outside minimum or maximum particle energy
      if (site.E < data::energy_max[p] && site.E > data::energy_min[p]) break;
    }
  } 
  
  // Set delayed group
  site.delayed_group = 0;
<<<<<<< HEAD
=======
  // Set surface ID
  site.surf_id = 0;

>>>>>>> 4c4b7a82
  return site;
}

//==============================================================================
// FileSource implementation
//==============================================================================

FileSource::FileSource(std::string path)
{
  // Check if source file exists
  if (!file_exists(path)) {
    fatal_error(fmt::format("Source file '{}' does not exist.", path));
  }

  // Read the source from a binary file instead of sampling from some
  // assumed source distribution
  write_message(6, "Reading source file from {}...", path);

  // Open the binary file
  hid_t file_id = file_open(path, 'r', true);

  // Check to make sure this is a source file
  std::string filetype;
  read_attribute(file_id, "filetype", filetype);
  if (filetype != "source" && filetype != "statepoint") {
    fatal_error("Specified starting source file not a source file type.");
  }

  // Read in the source particles
  read_source_bank(file_id, sites_, false);

  // Close file
  file_close(file_id);
}

SourceSite FileSource::sample(uint64_t* seed) const
{
  size_t i_site = sites_.size()*prn(seed);
  return sites_[i_site];
}

//==============================================================================
// CustomSourceWrapper implementation
//==============================================================================

CustomSourceWrapper::CustomSourceWrapper(std::string path, std::string parameters)
{
#ifdef HAS_DYNAMIC_LINKING
  // Open the library
  shared_library_ = dlopen(path.c_str(), RTLD_LAZY);
  if (!shared_library_) {
    fatal_error("Couldn't open source library " + path);
  }

  // reset errors
  dlerror();

  // get the function to create the custom source from the library
  auto create_custom_source = reinterpret_cast<create_custom_source_t*>(
    dlsym(shared_library_, "openmc_create_source"));

  // check for any dlsym errors
  auto dlsym_error = dlerror();
  if (dlsym_error) {
    std::string error_msg = fmt::format("Couldn't open the openmc_create_source symbol: {}", dlsym_error);
    dlclose(shared_library_);
    fatal_error(error_msg);
  }

  // create a pointer to an instance of the custom source
  custom_source_ = create_custom_source(parameters);

#else
  fatal_error("Custom source libraries have not yet been implemented for "
    "non-POSIX systems");
#endif
}

CustomSourceWrapper::~CustomSourceWrapper()
{
  // Make sure custom source is cleared before closing shared library
  if (custom_source_.get()) custom_source_.reset();

#ifdef HAS_DYNAMIC_LINKING
  dlclose(shared_library_);
#else
  fatal_error("Custom source libraries have not yet been implemented for "
              "non-POSIX systems");
#endif
}

//==============================================================================
// Non-member functions
//==============================================================================

void initialize_source()
{
  write_message("Initializing source particles...", 5);

  // Generation source sites from specified distribution in user input
  #pragma omp parallel for
  for (int64_t i = 0; i < simulation::work_per_rank; ++i) {
    // initialize random number seed
    int64_t id = simulation::total_gen*settings::n_particles +
      simulation::work_index[mpi::rank] + i + 1;
    uint64_t seed = init_seed(id, STREAM_SOURCE);

    // sample external source distribution
    simulation::source_bank[i] = sample_external_source(&seed);
  }

  // Write out initial source
  if (settings::write_initial_source) {
    write_message("Writing out initial source...", 5);
    std::string filename = settings::path_output + "initial_source.h5";
    hid_t file_id = file_open(filename, 'w', true);
    write_source_bank(file_id, false);
    file_close(file_id);
  }
}

SourceSite sample_external_source(uint64_t* seed)
{
  // Determine total source strength
  double total_strength = 0.0;
  for (auto& s : model::external_sources)
    total_strength += s->strength();

  // Sample from among multiple source distributions
  int i = 0;
  if (model::external_sources.size() > 1) {
    double xi = prn(seed)*total_strength;
    double c = 0.0;
    for (; i < model::external_sources.size(); ++i) {
      c += model::external_sources[i]->strength();
      if (xi < c) break;
    }
  }

  // Sample source site from i-th source distribution
  SourceSite site {model::external_sources[i]->sample(seed)};

  // If running in MG, convert site.E to group
  if (!settings::run_CE) {
    site.E = lower_bound_index(data::mg.rev_energy_bins_.begin(),
      data::mg.rev_energy_bins_.end(), site.E);
    site.E = data::mg.num_energy_groups_ - site.E - 1.;
  }

  return site;
}

void free_memory_source()
{
  model::external_sources.clear();
}

} // namespace openmc<|MERGE_RESOLUTION|>--- conflicted
+++ resolved
@@ -230,12 +230,6 @@
   
   // Set delayed group
   site.delayed_group = 0;
-<<<<<<< HEAD
-=======
-  // Set surface ID
-  site.surf_id = 0;
-
->>>>>>> 4c4b7a82
   return site;
 }
 
