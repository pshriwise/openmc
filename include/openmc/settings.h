#ifndef OPENMC_SETTINGS_H
#define OPENMC_SETTINGS_H

//! \file settings.h
//! \brief Settings for OpenMC

#include <cstdint>
#include <string>
#include <unordered_set>

#include "pugixml.hpp"

#include "openmc/array.h"
#include "openmc/constants.h"
#include "openmc/mesh.h"
#include "openmc/vector.h"
#include "openmc/weight_windows.h"

namespace openmc {

//==============================================================================
// Global variable declarations
//==============================================================================

namespace settings {

// Boolean flags
<<<<<<< HEAD
extern bool assume_separate;          //!< assume tallies are spatially separate?
extern bool check_overlaps;           //!< check overlaps in geometry?
extern bool confidence_intervals;     //!< use confidence intervals for results?
extern bool create_fission_neutrons;  //!< create fission neutrons (fixed source)?
extern "C" bool cmfd_run;             //!< is a CMFD run?
extern "C" bool dagmc;                //!< indicator of DAGMC geometry
extern bool delayed_photon_scaling;   //!< Scale fission photon yield to include delayed
extern "C" bool entropy_on;           //!< calculate Shannon entropy?
extern bool event_based;              //!< use event-based mode (instead of history-based)
extern bool legendre_to_tabular;      //!< convert Legendre distributions to tabular?
extern bool material_cell_offsets;    //!< create material cells offsets?
extern "C" bool output_summary;       //!< write summary.h5?
extern bool output_tallies;           //!< write tallies.out?
extern bool particle_restart_run;     //!< particle restart run?
extern "C" bool photon_transport;     //!< photon transport turned on?
extern "C" bool reduce_tallies;       //!< reduce tallies at end of batch?
extern bool res_scat_on;              //!< use resonance upscattering method?
extern "C" bool restart_run;          //!< restart run?
extern "C" bool run_CE;               //!< run with continuous-energy data?
extern bool source_latest;            //!< write latest source at each batch?
extern bool source_separate;          //!< write source to separate file?
extern bool source_write;             //!< write source in HDF5 files?
extern bool surf_source_write;        //!< write surface source file?
extern bool surf_source_read;         //!< read surface source file?
extern bool survival_biasing;         //!< use survival biasing?
extern bool temperature_multipole;    //!< use multipole data?
extern "C" bool trigger_on;           //!< tally triggers enabled?
extern bool trigger_predict;          //!< predict batches for triggers?
extern bool ufs_on;                   //!< uniform fission site method on?
extern bool urr_ptables_on;           //!< use unresolved resonance prob. tables?
extern bool write_all_tracks;         //!< write track files for every particle?
extern bool write_initial_source;     //!< write out initial source file?
extern bool weightwindow_on;          //!< use weight window or not
=======
extern bool assume_separate;      //!< assume tallies are spatially separate?
extern bool check_overlaps;       //!< check overlaps in geometry?
extern bool confidence_intervals; //!< use confidence intervals for results?
extern bool
  create_fission_neutrons; //!< create fission neutrons (fixed source)?
extern "C" bool cmfd_run;  //!< is a CMFD run?
extern bool
  delayed_photon_scaling;   //!< Scale fission photon yield to include delayed
extern "C" bool entropy_on; //!< calculate Shannon entropy?
extern "C" bool
  event_based; //!< use event-based mode (instead of history-based)
extern bool legendre_to_tabular; //!< convert Legendre distributions to tabular?
extern bool material_cell_offsets; //!< create material cells offsets?
extern "C" bool output_summary;    //!< write summary.h5?
extern bool output_tallies;        //!< write tallies.out?
extern bool particle_restart_run;  //!< particle restart run?
extern "C" bool photon_transport;  //!< photon transport turned on?
extern "C" bool reduce_tallies;    //!< reduce tallies at end of batch?
extern bool res_scat_on;           //!< use resonance upscattering method?
extern "C" bool restart_run;       //!< restart run?
extern "C" bool run_CE;            //!< run with continuous-energy data?
extern bool source_latest;         //!< write latest source at each batch?
extern bool source_separate;       //!< write source to separate file?
extern bool source_write;          //!< write source in HDF5 files?
extern bool surf_source_write;     //!< write surface source file?
extern bool surf_source_read;      //!< read surface source file?
extern bool survival_biasing;      //!< use survival biasing?
extern bool temperature_multipole; //!< use multipole data?
extern "C" bool trigger_on;        //!< tally triggers enabled?
extern bool trigger_predict;       //!< predict batches for triggers?
extern bool ufs_on;                //!< uniform fission site method on?
extern bool urr_ptables_on;        //!< use unresolved resonance prob. tables?
extern bool write_all_tracks;      //!< write track files for every particle?
extern bool write_initial_source;  //!< write out initial source file?
>>>>>>> 0157dc21

// weight window   
extern std::shared_ptr<weight_window::WeightWindow>  ww_settings;  //!< weight window settings
  
// Paths to various files
extern std::string path_cross_sections; //!< path to cross_sections.xml
extern std::string path_input;  //!< directory where main .xml files resides
extern std::string path_output; //!< directory where output files are written
extern std::string path_particle_restart; //!< path to a particle restart file
extern std::string path_sourcepoint;      //!< path to a source file
extern "C" std::string path_statepoint;   //!< path to a statepoint file

extern "C" int32_t n_inactive;         //!< number of inactive batches
extern "C" int32_t max_lost_particles; //!< maximum number of lost particles
extern double
  rel_max_lost_particles; //!< maximum number of lost particles, relative to the
                          //!< total number of particles
extern "C" int32_t gen_per_batch; //!< number of generations per batch
extern "C" int64_t n_particles;   //!< number of particles per generation

extern int64_t
  max_particles_in_flight; //!< Max num. event-based particles in flight

extern ElectronTreatment
  electron_treatment; //!< how to treat secondary electrons
extern array<double, 4>
  energy_cutoff; //!< Energy cutoff in [eV] for each particle type
extern int
  legendre_to_tabular_points; //!< number of points to convert Legendres
extern int max_order;         //!< Maximum Legendre order for multigroup data
extern int n_log_bins;        //!< number of bins for logarithmic energy grid
extern int n_batches;         //!< number of (inactive+active) batches
extern int n_max_batches;     //!< Maximum number of batches
extern ResScatMethod res_scat_method; //!< resonance upscattering method
extern double res_scat_energy_min; //!< Min energy in [eV] for res. upscattering
extern double res_scat_energy_max; //!< Max energy in [eV] for res. upscattering
extern vector<std::string>
  res_scat_nuclides;     //!< Nuclides using res. upscattering treatment
extern RunMode run_mode; //!< Run mode (eigenvalue, fixed src, etc.)
extern std::unordered_set<int>
  sourcepoint_batch; //!< Batches when source should be written
extern std::unordered_set<int>
  statepoint_batch; //!< Batches when state should be written
extern std::unordered_set<int>
  source_write_surf_id; //!< Surface ids where sources will be written
extern int64_t max_surface_particles; //!< maximum number of particles to be
                                      //!< banked on surfaces per process
extern TemperatureMethod
  temperature_method; //!< method for choosing temperatures
extern double
  temperature_tolerance; //!< Tolerance in [K] on choosing temperatures
extern double temperature_default; //!< Default T in [K]
extern array<double, 2>
  temperature_range;           //!< Min/max T in [K] over which to load xs
extern int trace_batch;        //!< Batch to trace particle on
extern int trace_gen;          //!< Generation to trace particle on
extern int64_t trace_particle; //!< Particle ID to enable trace on
extern vector<array<int, 3>>
  track_identifiers;               //!< Particle numbers for writing tracks
extern int trigger_batch_interval; //!< Batch interval for triggers
extern "C" int verbosity;          //!< How verbose to make output
extern double weight_cutoff;       //!< Weight cutoff for Russian roulette
extern double weight_survive;      //!< Survival weight after Russian roulette
} // namespace settings

//==============================================================================
// Functions
//==============================================================================

//! Read settings from XML file
//! \param[in] root XML node for <settings>
void read_settings_xml();

void free_memory_settings();

} // namespace openmc

#endif // OPENMC_SETTINGS_H<|MERGE_RESOLUTION|>--- conflicted
+++ resolved
@@ -25,41 +25,6 @@
 namespace settings {
 
 // Boolean flags
-<<<<<<< HEAD
-extern bool assume_separate;          //!< assume tallies are spatially separate?
-extern bool check_overlaps;           //!< check overlaps in geometry?
-extern bool confidence_intervals;     //!< use confidence intervals for results?
-extern bool create_fission_neutrons;  //!< create fission neutrons (fixed source)?
-extern "C" bool cmfd_run;             //!< is a CMFD run?
-extern "C" bool dagmc;                //!< indicator of DAGMC geometry
-extern bool delayed_photon_scaling;   //!< Scale fission photon yield to include delayed
-extern "C" bool entropy_on;           //!< calculate Shannon entropy?
-extern bool event_based;              //!< use event-based mode (instead of history-based)
-extern bool legendre_to_tabular;      //!< convert Legendre distributions to tabular?
-extern bool material_cell_offsets;    //!< create material cells offsets?
-extern "C" bool output_summary;       //!< write summary.h5?
-extern bool output_tallies;           //!< write tallies.out?
-extern bool particle_restart_run;     //!< particle restart run?
-extern "C" bool photon_transport;     //!< photon transport turned on?
-extern "C" bool reduce_tallies;       //!< reduce tallies at end of batch?
-extern bool res_scat_on;              //!< use resonance upscattering method?
-extern "C" bool restart_run;          //!< restart run?
-extern "C" bool run_CE;               //!< run with continuous-energy data?
-extern bool source_latest;            //!< write latest source at each batch?
-extern bool source_separate;          //!< write source to separate file?
-extern bool source_write;             //!< write source in HDF5 files?
-extern bool surf_source_write;        //!< write surface source file?
-extern bool surf_source_read;         //!< read surface source file?
-extern bool survival_biasing;         //!< use survival biasing?
-extern bool temperature_multipole;    //!< use multipole data?
-extern "C" bool trigger_on;           //!< tally triggers enabled?
-extern bool trigger_predict;          //!< predict batches for triggers?
-extern bool ufs_on;                   //!< uniform fission site method on?
-extern bool urr_ptables_on;           //!< use unresolved resonance prob. tables?
-extern bool write_all_tracks;         //!< write track files for every particle?
-extern bool write_initial_source;     //!< write out initial source file?
-extern bool weightwindow_on;          //!< use weight window or not
-=======
 extern bool assume_separate;      //!< assume tallies are spatially separate?
 extern bool check_overlaps;       //!< check overlaps in geometry?
 extern bool confidence_intervals; //!< use confidence intervals for results?
@@ -94,7 +59,7 @@
 extern bool urr_ptables_on;        //!< use unresolved resonance prob. tables?
 extern bool write_all_tracks;      //!< write track files for every particle?
 extern bool write_initial_source;  //!< write out initial source file?
->>>>>>> 0157dc21
+extern bool weightwindow_on;       //!< use weight window or not
 
 // weight window   
 extern std::shared_ptr<weight_window::WeightWindow>  ww_settings;  //!< weight window settings
