from abc import ABC
from collections.abc import Iterable
from numbers import Real, Integral
import warnings
from xml.etree import ElementTree as ET

import numpy as np

import openmc.checkvalue as cv
import openmc
from ._xml import get_text
from .mixin import IDManagerMixin
from .surface import _BOUNDARY_TYPES


class MeshBase(IDManagerMixin, ABC):
    """A mesh that partitions geometry for tallying purposes.

    Parameters
    ----------
    mesh_id : int
        Unique identifier for the mesh
    name : str
        Name of the mesh

    Attributes
    ----------
    id : int
        Unique identifier for the mesh
    name : str
        Name of the mesh

    """

    next_id = 1
    used_ids = set()

    def __init__(self, mesh_id=None, name=''):
        # Initialize Mesh class attributes
        self.id = mesh_id
        self.name = name

    @property
    def name(self):
        return self._name

    @name.setter
    def name(self, name):
        if name is not None:
            cv.check_type(f'name for mesh ID="{self._id}"', name, str)
            self._name = name
        else:
            self._name = ''

    def __repr__(self):
        string = type(self).__name__ + '\n'
        string += '{0: <16}{1}{2}\n'.format('\tID', '=\t', self._id)
        string += '{0: <16}{1}{2}\n'.format('\tName', '=\t', self._name)
        return string

    @classmethod
    def from_hdf5(cls, group):
        """Create mesh from HDF5 group

        Parameters
        ----------
        group : h5py.Group
            Group in HDF5 file

        Returns
        -------
        openmc.MeshBase
            Instance of a MeshBase subclass

        """

        mesh_type = group['type'][()].decode()
        if mesh_type == 'regular':
            return RegularMesh.from_hdf5(group)
        elif mesh_type == 'rectilinear':
            return RectilinearMesh.from_hdf5(group)
        elif mesh_type == 'unstructured':
            return UnstructuredMesh.from_hdf5(group)
        else:
            raise ValueError('Unrecognized mesh type: "' + mesh_type + '"')


class RegularMesh(MeshBase):
    """A regular Cartesian mesh in one, two, or three dimensions

    Parameters
    ----------
    mesh_id : int
        Unique identifier for the mesh
    name : str
        Name of the mesh

    Attributes
    ----------
    id : int
        Unique identifier for the mesh
    name : str
        Name of the mesh
    dimension : Iterable of int
        The number of mesh cells in each direction.
    n_dimension : int
        Number of mesh dimensions.
    lower_left : Iterable of float
        The lower-left corner of the structured mesh. If only two coordinate
        are given, it is assumed that the mesh is an x-y mesh.
    upper_right : Iterable of float
        The upper-right corner of the structrued mesh. If only two coordinate
        are given, it is assumed that the mesh is an x-y mesh.
    width : Iterable of float
        The width of mesh cells in each direction.
    indices : Iterable of tuple
        An iterable of mesh indices for each mesh element, e.g. [(1, 1, 1),
        (2, 1, 1), ...]

    """

    def __init__(self, mesh_id=None, name=''):
        super().__init__(mesh_id, name)

        self._dimension = None
        self._lower_left = None
        self._upper_right = None
        self._width = None

    @property
    def dimension(self):
        return self._dimension

    @property
    def n_dimension(self):
        if self._dimension is not None:
            return len(self._dimension)
        else:
            return None

    @property
    def lower_left(self):
        return self._lower_left

    @property
    def upper_right(self):
        return self._upper_right

    @property
    def width(self):
        return self._width

    @property
    def num_mesh_cells(self):
        return np.prod(self._dimension)

    @property
    def indices(self):
        ndim = len(self._dimension)
        if ndim == 3:
            nx, ny, nz = self.dimension
            return ((x, y, z)
                    for z in range(1, nz + 1)
                    for y in range(1, ny + 1)
                    for x in range(1, nx + 1))
        elif ndim == 2:
            nx, ny = self.dimension
            return ((x, y)
                    for y in range(1, ny + 1)
                    for x in range(1, nx + 1))
        else:
            nx, = self.dimension
            return ((x,) for x in range(1, nx + 1))

    @dimension.setter
    def dimension(self, dimension):
        cv.check_type('mesh dimension', dimension, Iterable, Integral)
        cv.check_length('mesh dimension', dimension, 1, 3)
        self._dimension = dimension

    @lower_left.setter
    def lower_left(self, lower_left):
        cv.check_type('mesh lower_left', lower_left, Iterable, Real)
        cv.check_length('mesh lower_left', lower_left, 1, 3)
        self._lower_left = lower_left

    @upper_right.setter
    def upper_right(self, upper_right):
        cv.check_type('mesh upper_right', upper_right, Iterable, Real)
        cv.check_length('mesh upper_right', upper_right, 1, 3)
        self._upper_right = upper_right

    @width.setter
    def width(self, width):
        cv.check_type('mesh width', width, Iterable, Real)
        cv.check_length('mesh width', width, 1, 3)
        self._width = width

    def __repr__(self):
        string = super().__repr__()
        string += '{0: <16}{1}{2}\n'.format('\tDimensions', '=\t', self.n_dimension)
        string += '{0: <16}{1}{2}\n'.format('\tMesh Cells', '=\t', self._dimension)
        string += '{0: <16}{1}{2}\n'.format('\tWidth', '=\t', self._lower_left)
        string += '{0: <16}{1}{2}\n'.format('\tOrigin', '=\t', self._upper_right)
        string += '{0: <16}{1}{2}\n'.format('\tPixels', '=\t', self._width)
        return string

    @classmethod
    def from_hdf5(cls, group):
        mesh_id = int(group.name.split('/')[-1].lstrip('mesh '))

        # Read and assign mesh properties
        mesh = cls(mesh_id)
        mesh.dimension = group['dimension'][()]
        mesh.lower_left = group['lower_left'][()]
        mesh.upper_right = group['upper_right'][()]
        mesh.width = group['width'][()]

        return mesh

    @classmethod
    def from_rect_lattice(cls, lattice, division=1, mesh_id=None, name=''):
        """Create mesh from an existing rectangular lattice

        Parameters
        ----------
        lattice : openmc.RectLattice
            Rectangular lattice used as a template for this mesh
        division : int
            Number of mesh cells per lattice cell.
            If not specified, there will be 1 mesh cell per lattice cell.
        mesh_id : int
            Unique identifier for the mesh
        name : str
            Name of the mesh

        Returns
        -------
        openmc.RegularMesh
            RegularMesh instance

        """
        cv.check_type('rectangular lattice', lattice, openmc.RectLattice)

        shape = np.array(lattice.shape)
        width = lattice.pitch*shape

        mesh = cls(mesh_id, name)
        mesh.lower_left = lattice.lower_left
        mesh.upper_right = lattice.lower_left + width
        mesh.dimension = shape*division

        return mesh

    def to_xml_element(self):
        """Return XML representation of the mesh

        Returns
        -------
        element : xml.etree.ElementTree.Element
            XML element containing mesh data

        """

        element = ET.Element("mesh")
        element.set("id", str(self._id))

        if self._dimension is not None:
            subelement = ET.SubElement(element, "dimension")
            subelement.text = ' '.join(map(str, self._dimension))

        subelement = ET.SubElement(element, "lower_left")
        subelement.text = ' '.join(map(str, self._lower_left))

        if self._upper_right is not None:
            subelement = ET.SubElement(element, "upper_right")
            subelement.text = ' '.join(map(str, self._upper_right))

        if self._width is not None:
            subelement = ET.SubElement(element, "width")
            subelement.text = ' '.join(map(str, self._width))

        return element

    @classmethod
    def from_xml_element(cls, elem):
        """Generate mesh from an XML element

        Parameters
        ----------
        elem : xml.etree.ElementTree.Element
            XML element

        Returns
        -------
        openmc.Mesh
            Mesh generated from XML element

        """
        mesh_id = int(get_text(elem, 'id'))
        mesh = cls(mesh_id)

        mesh_type = get_text(elem, 'type')
        if mesh_type is not None:
            mesh.type = mesh_type

        dimension = get_text(elem, 'dimension')
        if dimension is not None:
            mesh.dimension = [int(x) for x in dimension.split()]

        lower_left = get_text(elem, 'lower_left')
        if lower_left is not None:
            mesh.lower_left = [float(x) for x in lower_left.split()]

        upper_right = get_text(elem, 'upper_right')
        if upper_right is not None:
            mesh.upper_right = [float(x) for x in upper_right.split()]

        width = get_text(elem, 'width')
        if width is not None:
            mesh.width = [float(x) for x in width.split()]

        return mesh

    def build_cells(self, bc=None):
        """Generates a lattice of universes with the same dimensionality
        as the mesh object.  The individual cells/universes produced
        will not have material definitions applied and so downstream code
        will have to apply that information.

        Parameters
        ----------
        bc : iterable of {'reflective', 'periodic', 'transmission', 'vacuum', or 'white'}
            Boundary conditions for each of the four faces of a rectangle
            (if applying to a 2D mesh) or six faces of a parallelepiped
            (if applying to a 3D mesh) provided in the following order:
            [x min, x max, y min, y max, z min, z max].  2-D cells do not
            contain the z min and z max entries. Defaults to 'reflective' for
            all faces.

        Returns
        -------
        root_cell : openmc.Cell
            The cell containing the lattice representing the mesh geometry;
            this cell is a single parallelepiped with boundaries matching
            the outermost mesh boundary with the boundary conditions from bc
            applied.
        cells : iterable of openmc.Cell
            The list of cells within each lattice position mimicking the mesh
            geometry.

        """
        if bc is None:
            bc = ['reflective'] * 6
        if len(bc) not in (4, 6):
            raise ValueError('Boundary condition must be of length 4 or 6')
        for entry in bc:
            cv.check_value('bc', entry, _BOUNDARY_TYPES)

        n_dim = len(self.dimension)

        # Build the cell which will contain the lattice
        xplanes = [openmc.XPlane(self.lower_left[0], boundary_type=bc[0]),
                   openmc.XPlane(self.upper_right[0], boundary_type=bc[1])]
        if n_dim == 1:
            yplanes = [openmc.YPlane(-1e10, boundary_type='reflective'),
                       openmc.YPlane(1e10, boundary_type='reflective')]
        else:
            yplanes = [openmc.YPlane(self.lower_left[1], boundary_type=bc[2]),
                       openmc.YPlane(self.upper_right[1], boundary_type=bc[3])]

        if n_dim <= 2:
            # Would prefer to have the z ranges be the max supported float, but
            # these values are apparently different between python and Fortran.
            # Choosing a safe and sane default.
            # Values of +/-1e10 are used here as there seems to be an
            # inconsistency between what numpy uses as the max float and what
            # Fortran expects for a real(8), so this avoids code complication
            # and achieves the same goal.
            zplanes = [openmc.ZPlane(-1e10, boundary_type='reflective'),
                       openmc.ZPlane(1e10, boundary_type='reflective')]
        else:
            zplanes = [openmc.ZPlane(self.lower_left[2], boundary_type=bc[4]),
                       openmc.ZPlane(self.upper_right[2], boundary_type=bc[5])]
        root_cell = openmc.Cell()
        root_cell.region = ((+xplanes[0] & -xplanes[1]) &
                            (+yplanes[0] & -yplanes[1]) &
                            (+zplanes[0] & -zplanes[1]))

        # Build the universes which will be used for each of the (i,j,k)
        # locations within the mesh.
        # We will concurrently build cells to assign to these universes
        cells = []
        universes = []
        for _ in self.indices:
            cells.append(openmc.Cell())
            universes.append(openmc.Universe())
            universes[-1].add_cell(cells[-1])

        lattice = openmc.RectLattice()
        lattice.lower_left = self.lower_left

        # Assign the universe and rotate to match the indexing expected for
        # the lattice
        if n_dim == 1:
            universe_array = np.array([universes])
        elif n_dim == 2:
            universe_array = np.empty(self.dimension[::-1],
                                      dtype=openmc.Universe)
            i = 0
            for y in range(self.dimension[1] - 1, -1, -1):
                for x in range(self.dimension[0]):
                    universe_array[y][x] = universes[i]
                    i += 1
        else:
            universe_array = np.empty(self.dimension[::-1],
                                      dtype=openmc.Universe)
            i = 0
            for z in range(self.dimension[2]):
                for y in range(self.dimension[1] - 1, -1, -1):
                    for x in range(self.dimension[0]):
                        universe_array[z][y][x] = universes[i]
                        i += 1
        lattice.universes = universe_array

        if self.width is not None:
            lattice.pitch = self.width
        else:
            dx = ((self.upper_right[0] - self.lower_left[0]) /
                  self.dimension[0])

            if n_dim == 1:
                lattice.pitch = [dx]
            elif n_dim == 2:
                dy = ((self.upper_right[1] - self.lower_left[1]) /
                      self.dimension[1])
                lattice.pitch = [dx, dy]
            else:
                dy = ((self.upper_right[1] - self.lower_left[1]) /
                      self.dimension[1])
                dz = ((self.upper_right[2] - self.lower_left[2]) /
                      self.dimension[2])
                lattice.pitch = [dx, dy, dz]

        # Fill Cell with the Lattice
        root_cell.fill = lattice

        return root_cell, cells


def Mesh(*args, **kwargs):
    warnings.warn("Mesh has been renamed RegularMesh. Future versions of "
                  "OpenMC will not accept the name Mesh.")
    return RegularMesh(*args, **kwargs)


class RectilinearMesh(MeshBase):
    """A 3D rectilinear Cartesian mesh

    Parameters
    ----------
    mesh_id : int
        Unique identifier for the mesh
    name : str
        Name of the mesh

    Attributes
    ----------
    id : int
        Unique identifier for the mesh
    name : str
        Name of the mesh
    dimension : Iterable of int
        The number of mesh cells in each direction.
    n_dimension : int
        Number of mesh dimensions (always 3 for a RectilinearMesh).
    x_grid : Iterable of float
        Mesh boundary points along the x-axis.
    y_grid : Iterable of float
        Mesh boundary points along the y-axis.
    z_grid : Iterable of float
        Mesh boundary points along the z-axis.
    indices : Iterable of tuple
        An iterable of mesh indices for each mesh element, e.g. [(1, 1, 1),
        (2, 1, 1), ...]

    """

    def __init__(self, mesh_id=None, name=''):
        super().__init__(mesh_id, name)

        self._x_grid = None
        self._y_grid = None
        self._z_grid = None

    @property
    def dimension(self):
        return (len(self.x_grid) - 1,
                len(self.y_grid) - 1,
                len(self.z_grid) - 1)

    @property
    def n_dimension(self):
        return 3

    @property
    def x_grid(self):
        return self._x_grid

    @property
    def y_grid(self):
        return self._y_grid

    @property
    def z_grid(self):
        return self._z_grid

    @property
    def indices(self):
        nx = len(self.x_grid) - 1
        ny = len(self.y_grid) - 1
        nz = len(self.z_grid) - 1
        return ((x, y, z)
                for z in range(1, nz + 1)
                for y in range(1, ny + 1)
                for x in range(1, nx + 1))

    @x_grid.setter
    def x_grid(self, grid):
        cv.check_type('mesh x_grid', grid, Iterable, Real)
        self._x_grid = grid

    @y_grid.setter
    def y_grid(self, grid):
        cv.check_type('mesh y_grid', grid, Iterable, Real)
        self._y_grid = grid

    @z_grid.setter
    def z_grid(self, grid):
        cv.check_type('mesh z_grid', grid, Iterable, Real)
        self._z_grid = grid

    def __repr__(self):
        fmt = '{0: <16}{1}{2}\n'
        string = super().__repr__()
        string += fmt.format('\tDimensions', '=\t', self.n_dimension)
        x_grid_str = str(self._x_grid) if not self._x_grid else len(self._x_grid)
        string += fmt.format('\tN X pnts:', '=\t', x_grid_str)
        if self._x_grid:
            string += fmt.format('\tX Min:', '=\t', self._x_grid[0])
            string += fmt.format('\tX Max:', '=\t', self._x_grid[-1])
        y_grid_str = str(self._y_grid) if not self._y_grid else len(self._y_grid)
        string += fmt.format('\tN Y pnts:', '=\t', y_grid_str)
        if self._y_grid:
            string += fmt.format('\tY Min:', '=\t', self._y_grid[0])
            string += fmt.format('\tY Max:', '=\t', self._y_grid[-1])
        z_grid_str = str(self._z_grid) if not self._z_grid else len(self._z_grid)
        string += fmt.format('\tN Z pnts:', '=\t', z_grid_str)
        if self._z_grid:
            string += fmt.format('\tZ Min:', '=\t', self._z_grid[0])
            string += fmt.format('\tZ Max:', '=\t', self._z_grid[-1])
        return string

    @classmethod
    def from_hdf5(cls, group):
        mesh_id = int(group.name.split('/')[-1].lstrip('mesh '))

        # Read and assign mesh properties
        mesh = cls(mesh_id)
        mesh.x_grid = group['x_grid'][()]
        mesh.y_grid = group['y_grid'][()]
        mesh.z_grid = group['z_grid'][()]

        return mesh

    def to_xml_element(self):
        """Return XML representation of the mesh

        Returns
        -------
        element : xml.etree.ElementTree.Element
            XML element containing mesh data

        """

        element = ET.Element("mesh")
        element.set("id", str(self._id))
        element.set("type", "rectilinear")

        subelement = ET.SubElement(element, "x_grid")
        subelement.text = ' '.join(map(str, self.x_grid))

        subelement = ET.SubElement(element, "y_grid")
        subelement.text = ' '.join(map(str, self.y_grid))

        subelement = ET.SubElement(element, "z_grid")
        subelement.text = ' '.join(map(str, self.z_grid))

        return element


class UnstructuredMesh(MeshBase):
    """A 3D unstructured mesh

    .. versionadded:: 0.12

    .. versionchanged:: 0.12.2
        Support for libMesh unstructured meshes was added.

    Parameters
    ----------
    filename : str
        Location of the unstructured mesh file
    mesh_id : int
        Unique identifier for the mesh
    name : str
        Name of the mesh
    length_multiplier: float
        Constant multiplier to apply to mesh coordinates

    Attributes
    ----------
    id : int
        Unique identifier for the mesh
    name : str
        Name of the mesh
    filename : str
        Name of the file containing the unstructured mesh
    length_multiplier: float
        Multiplicative factor to apply to mesh coordinates
    library : str
        Mesh library used for the unstructured mesh tally
    output : bool
        Indicates whether or not automatic tally output should
        be generated for this mesh
    specified_length_multiplier: bool
        Indicates whether a non-unity length multiplier has been
        applied to this mesh
    volumes : Iterable of float
        Volumes of the unstructured mesh elements
    total_volume : float
        Volume of the unstructured mesh in total
    centroids : Iterable of tuple
        An iterable of element centroid coordinates, e.g. [(0.0, 0.0, 0.0),
        (1.0, 1.0, 1.0), ...]
    """
    def __init__(self, filename, library, mesh_id=None, name='',
                        length_multiplier=1.0):
        super().__init__(mesh_id, name)
        self.filename = filename
        self._volumes = None
        self._centroids = None
        self.library = library
        self._output = True
        self._specified_length_multiplier = False
        self.length_multiplier = length_multiplier

    @property
    def filename(self):
        return self._filename

    @filename.setter
    def filename(self, filename):
        cv.check_type('Unstructured Mesh filename', filename, str)
        self._filename = filename

    @property
    def library(self):
        return self._library

    @library.setter
    def library(self, lib):
        cv.check_value('Unstructured mesh library', lib, ('moab', 'libmesh'))
        self._library = lib

    @property
    def size(self):
        return self._size

    @size.setter
    def size(self, size):
        cv.check_type("Unstructured mesh size", size, Integral)
        self._size = size

    @property
    def output(self):
        return self._output

    @output.setter
    def output(self, val):
        cv.check_type("Unstructured mesh output value", val, bool)
        self._output = val

    @property
    def volumes(self):
        return self._volumes

    @volumes.setter
    def volumes(self, volumes):
        cv.check_type("Unstructured mesh volumes", volumes, Iterable, Real)
        self._volumes = volumes

    @property
    def total_volume(self):
        return np.sum(self.volumes)

    @property
    def centroids(self):
        return self._centroids

    @property
    def n_elements(self):
        if self._centroids is None:
            raise RuntimeError("No information about this mesh has "
                               "been loaded from a statepoint file.")
        return len(self._centroids)

    @centroids.setter
    def centroids(self, centroids):
        cv.check_type("Unstructured mesh centroids", centroids,
                      Iterable, Real)
        self._centroids = centroids

    @property
    def length_multiplier(self):
        return self._length_multiplier

    @length_multiplier.setter
    def length_multiplier(self, length_multiplier):
        cv.check_type("Unstructured mesh length multiplier", 
                                length_multiplier,
                                Real)
        self._length_multiplier = length_multiplier

        if (self._length_multiplier != 1.0):
          self._specified_length_multiplier = True

    def __repr__(self):
        string = super().__repr__()
        string += '{: <16}=\t{}\n'.format('\tFilename', self.filename)
        string += '{: <16}=\t{}\n'.format('\tMesh Library', self.mesh_lib)
        return string

    def write_data_to_vtk(self, filename, datasets, volume_normalization=True):
        """Map data to the unstructured mesh element centroids
           to create a VTK point-cloud dataset.

        Parameters
        ----------
        filename : str
            Name of the VTK file to write.
        datasets : dict
            Dictionary whose keys are the data labels
            and values are the data sets.
        volume_normalization : bool
            Whether or not to normalize the data by the
            volume of the mesh elements
        """

        import vtk
        from vtk.util import numpy_support as vtk_npsup

        if self.centroids is None:
            raise RuntimeError("No centroid information is present on this "
                               "unstructured mesh. Please load this "
                               "information from a relevant statepoint file.")

        if self.volumes is None and volume_normalization:
            raise RuntimeError("No volume data is present on this "
                               "unstructured mesh. Please load the "
                               " mesh information from a statepoint file.")

        # check that the data sets are appropriately sized
        for label, dataset in datasets.items():
            if isinstance(dataset, np.ndarray):
                assert dataset.size == self.n_elements
            else:
                assert len(dataset) == self.n_elements
            cv.check_type('label', label, str)

        # create data arrays for the cells/points
        cell_dim = 1
        vertices = vtk.vtkCellArray()
        points = vtk.vtkPoints()

        for centroid in self.centroids:
            # create a point for each centroid
            point_id = points.InsertNextPoint(centroid * self.length_multiplier)
            # create a cell of type "Vertex" for each point
            cell_id = vertices.InsertNextCell(cell_dim, (point_id,))

        # create a VTK data object
        poly_data = vtk.vtkPolyData()
        poly_data.SetPoints(points)
        poly_data.SetVerts(vertices)

        # strange VTK nuance:
        # data must be held in some container
        # until the vtk file is written
        data_holder = []

        # create VTK arrays for each of
        # the data sets
        for label, dataset in datasets.items():
            dataset = np.asarray(dataset).flatten()

            if volume_normalization:
                dataset /= self.volumes.flatten()

            array = vtk.vtkDoubleArray()
            array.SetName(label)
            array.SetNumberOfComponents(1)
            array.SetArray(vtk_npsup.numpy_to_vtk(dataset),
                           dataset.size,
                           True)

            data_holder.append(dataset)
            poly_data.GetPointData().AddArray(array)

        # set filename
        if not filename.endswith(".vtk"):
            filename += ".vtk"

        writer = vtk.vtkGenericDataObjectWriter()
        writer.SetFileName(filename)
        writer.SetInputData(poly_data)
        writer.Write()

    @classmethod
    def from_hdf5(cls, group):
        mesh_id = int(group.name.split('/')[-1].lstrip('mesh '))
        filename = group['filename'][()].decode()
        library = group['library'][()].decode()

        mesh = cls(filename, library, mesh_id=mesh_id)
        vol_data = group['volumes'][()]
        centroids = group['centroids'][()]
        mesh.volumes = np.reshape(vol_data, (vol_data.shape[0],))
        mesh.centroids = np.reshape(centroids, (vol_data.shape[0], 3))
        mesh.size = mesh.volumes.size

        if 'length_multiplier' in group:
            mesh.length_multiplier = group['length_multiplier'][()]

        return mesh

    def to_xml_element(self):
        """Return XML representation of the mesh

        Returns
        -------
        element : xml.etree.ElementTree.Element
            XML element containing mesh data

        """

        element = ET.Element("mesh")
        element.set("id", str(self._id))
        element.set("type", "unstructured")
        element.set("library", self._library)
        subelement = ET.SubElement(element, "filename")
        subelement.text = self.filename

        if (self._specified_length_multiplier):
          element.set("length_multiplier", str(self.length_multiplier))

        return element

    @classmethod
    def from_xml_element(cls, elem):
        """Generate unstructured mesh object from XML element

        Parameters
        ----------
        elem : xml.etree.ElementTree.Element
            XML element

        Returns
        -------
        openmc.UnstructuredMesh
            UnstructuredMesh generated from an XML element
        """
        mesh_id = int(get_text(elem, 'id'))
        filename = get_text(elem, 'filename')
        library = get_text(elem, 'library')
        length_multiplier = float(get_text(elem, 'length_multiplier', 1.0))

<<<<<<< HEAD
        mesh = cls(filename, mesh_id)

        return mesh

  
class WeightWindowMesh:
    """A three dimension Weight Window Mesh class

    Parameters
    ----------
    mesh_id : int
        Unique identifier for the mesh
    name : str
        Name of the mesh

    Attributes
    ----------
    id : int
        Unique identifier for the mesh
    name : str
        Name of the mesh
    type : int
        weight window input file type	
		
	--- mesh cell boundary ---
	origin : float
	    lower-left coordinates for mesh
	xmesh : float
	    the locations of the coarse meshes in the X direction
	xints : float
	    the number of fine meshes within corresponding coars meshes in the X direction
	ymesh : float
	    the locations of the coarse meshes in the Y direction
	yints : float
	    the number of fine meshes within corresponding coars meshes in the Y direction
	zmesh : float
	    the locations of the coarse meshes in the Z direction
	zints : float
	    the number of fine meshes within corresponding coars meshes in the Z direction
	--- mesh cell boundary ---
		
	--- energy group ---	
	n_energy_group : Iterable of float
	    energy group for neutron
	p_energy_group : Iterable of float
	    energy group for photon
	--- energy group ---
	
	--- lower weight window ---
	lower_ww : Iterable of float
	    lower weight window for mesh for neutron and/or photon		
	--- lower weight window ---
		
	--- neutron WWP ---
	n_upper_ratio : float
        upper weight window = upper_ratio * lower weight window
    n_survival_ratio : float
        survival weight = survival_ratio * lower weight window
    n_max_split : int
        max number of split particles
    n_multiplier : float
        multiplier for weight window lower bounds
	--- neutron WWP ---
	
	--- photon WWP ---
	p_upper_ratio : float
        upper weight window = upper_ratio * lower weight window
    p_survival_ratio : float
        survival weight = survival_ratio * lower weight window
    p_max_split : int
        max number of split particles
    p_multiplier : float
        multiplier for weight window lower bounds		
	--- photon WWP ---
	
	--- source weight biasing ---
    biasing_energy : Iterable of float
	    energy group for weight biasing
	origin_probability : Iterable of float
	    original probability for each group
	biasing : Iterable of float
	    biasing for each energy group
    --- source weight biasing ---	

    """
	
    def __init__(self, mesh_id=None, name=''):
        super().__init__(mesh_id, name)

		self._type = None
		self._origin = None
		self._xmesh = None
		self._xints = None
		self._ymesh = None
		self._yints = None
		self._zmesh = None
		self._zints = None
		
		self._n_energy_group = None
		self._p_energy_group = None
        self._lower_ww = None
		
        self._n_upper_ratio = None
		self._n_survival_ratio = None
		self._n_max_split = None
		self._n_multiplier = None
		
        self._p_upper_ratio = None
		self._p_survival_ratio = None
		self._p_max_split = None
		self._p_multiplier = None
		
		self._biasing_energy = None
		self._origin_probability = None
		self._biasing = None

    @property
	def mesh(self):
	    return self._mesh

    @property
    def type(self):
        return self._type
		
    @origin.setter
    def origin(self, origin):
        cv.check_type('origin', origin, Iterable, Real)
        cv.check_length('origin', origin, 1, 3)
        self._origin = origin
		
    @xmesh.setter
    def xmesh(self, xmesh):
        cv.check_type('xmesh', xmesh, Iterable, Real)
        self._xmesh = xmesh

    @xints.setter
    def xints(self, xints):
        cv.check_type('xints', xints, Iterable, Integral)
        self._xints = xints

    @ymesh.setter
    def ymesh(self, ymesh):
        cv.check_type('ymesh', ymesh, Iterable, Real)
        self._ymesh = ymesh

    @yints.setter
    def yints(self, yints):
        cv.check_type('yints', yints, Iterable, Integral)
        self._yints = yints
		
    @zmesh.setter
    def zmesh(self, zmesh):
        cv.check_type('zmesh', zmesh, Iterable, Real)
        self._zmesh = zmesh

    @zints.setter
    def zints(self, zints):
        cv.check_type('zints', zints, Iterable, Integral)
        self._zints = zints

    @property
    def n_energy_group(self):
        return self._n_energy_group

    @property
    def p_energy_group(self):
        return self._p_energy_group

    @property
    def lower_ww(self):
        return self._lower_ww
		
	@property
    def n_upper_ratio(self):
        return self._n_upper_ratio
		
	@property
    def n_survival_ratio(self):
        return self._n_survival_ratio
		
	@property
    def n_max_split(self):
        return self._n_max_split
		
	@property
    def n_multiplier(self):
        return self._n_multiplier

	@property
    def p_upper_ratio(self):
        return self._p_upper_ratio
		
	@property
    def p_survival_ratio(self):
        return self._p_survival_ratio
		
	@property
    def p_max_split(self):
        return self._p_max_split
		
	@property
    def p_multiplier(self):
        return self._p_multiplier
		
		
	@mesh.setter
    def mesh(self,grid,grid,grid):
        cv
	
    @type.setter
    def type(self, type):
        cv.check_type('type', type, Integral)
        self._type = type
		
	@n_energy_group.setter
	def n_energy_group(self, n_energy_group):
	    cv.check_type('n_energy_group', n_energy_group, Iterable, Real)
        self._n_energy_group = n_energy_group
		
	@p_energy_group.setter
	def p_energy_group(self, p_energy_group):
	    cv.check_type('p_energy_group', p_energy_group, Iterable, Real)
        self._p_energy_group = p_energy_group

	@lower_ww.setter
	def lower_ww(self, lower_ww):
	    cv.check_type('lower_ww', lower_ww, Iterable, Real)
        self._lower_ww = lower_ww
		
	@n_upper_ratio.setter
    def n_upper_ratio(self, n_upper_ratio):
        cv.check_type('n_upper_ratio', n_upper_ratio, Real)
		cv.check_greater_than('n_upper_ratio', n_upper_ratio, 1.0)
        self._n_upper_ratio = n_upper_ratio
		
	@n_survival_ratio.setter
    def n_survival_ratio(self, n_survival_ratio):
        cv.check_type('n_survival_ratio', n_survival_ratio, Real)
		cv.check_greater_than('n_survival_ratio', n_survival_ratio, 1.0)
        self._n_survival_ratio = n_survival_ratio
		
	@n_max_split.setter
    def n_max_split(self, n_max_split):
        cv.check_type('n_max_split', n_max_split, Integral)
		cv.check_greater_than('n_max_split', n_max_split, 1.0)
        self._n_max_split = n_max_split

	@n_multiplier.setter
    def n_multiplier(self, n_multiplier):
        cv.check_type('n_multiplier', n_multiplier, Real)
		cv.check_greater_than('n_multiplier', n_multiplier, 0.0)
        self._n_multiplier = n_multiplier

	@p_upper_ratio.setter
    def p_upper_ratio(self, p_upper_ratio):
        cv.check_type('p_upper_ratio', p_upper_ratio, Real)
		cv.check_greater_than('p_upper_ratio', p_upper_ratio, 1.0)
        self._p_upper_ratio = p_upper_ratio
		
	@p_survival_ratio.setter
    def p_survival_ratio(self, p_survival_ratio):
        cv.check_type('p_survival_ratio', p_survival_ratio, Real)
		cv.check_greater_than('p_survival_ratio', p_survival_ratio, 1.0)
        self._p_survival_ratio = p_survival_ratio
		
	@p_max_split.setter
    def p_max_split(self, p_max_split):
        cv.check_type('p_max_split', p_max_split, Integral)
		cv.check_greater_than('p_max_split', p_max_split, 1.0)
        self._p_max_split = p_max_split

	@p_multiplier.setter
    def p_multiplier(self, p_multiplier):
        cv.check_type('p_multiplier', p_multiplier, Real)
		cv.check_greater_than('p_multiplier', p_multiplier, 0.0)
        self._p_multiplier = p_multiplier

	@biasing_energy.setter
	def biasing_energy(self, biasing_energy):
	    cv.check_type('biasing_energy', biasing_energy, Iterable, Real)
        self._biasing_energy = biasing_energy

	@origin_probability.setter
	def origin_probability(self, origin_probability):
	    cv.check_type('origin_probability', origin_probability, Iterable, Real)
        self._origin_probability = origin_probability
		
	@biasing.setter
	def biasing(self, biasing):
	    cv.check_type('biasing', biasing, Iterable, Real)
        self._biasing = biasing
	
    @classmethod
    def to_xml_element(self):
        """Return XML representation of the WeightWindowMesh

        Returns
        -------
        element : xml.etree.ElementTree.Element
            XML element containing WeightWindowMesh data

        """

        element = ET.Element("weightwindow")
		
        if self._type is not None:
            subelement = ET.SubElement(element, "type")
            subelement.text = str(self._type)
			
        if self._origin is not None:
            subelement = ET.SubElement(element, "origin")
            subelement.text = ' '.join(map(str, self._origin))
			
        if self._xmesh is not None:
            subelement = ET.SubElement(element, "xmesh")
            subelement.text = ' '.join(map(str, self._xmesh))
			
        if self._xints is not None:
            subelement = ET.SubElement(element, "xints")
            subelement.text = ' '.join(map(str, self._xints))
			
        if self._ymesh is not None:
            subelement = ET.SubElement(element, "ymesh")
            subelement.text = ' '.join(map(str, self._ymesh))
			
        if self._yints is not None:
            subelement = ET.SubElement(element, "yints")
            subelement.text = ' '.join(map(str, self._yints))

        if self._zmesh is not None:
            subelement = ET.SubElement(element, "zmesh")
            subelement.text = ' '.join(map(str, self._zmesh))
			
        if self._zints is not None:
            subelement = ET.SubElement(element, "zints")
            subelement.text = ' '.join(map(str, self._zints))
			
        if self._n_energy_group is not None:
            subelement = ET.SubElement(element, "n_energy_group")
            subelement.text = ' '.join(map(str, self._n_energy_group))
			
        if self._p_energy_group is not None:
            subelement = ET.SubElement(element, "p_energy_group")
            subelement.text = ' '.join(map(str, self._p_energy_group))			
			
        if self._lower_ww is not None:
            subelement = ET.SubElement(element, "lower_ww")
            subelement.text = ' '.join(map(str, self._lower_ww))	

        if self._n_upper_ratio is not None:
            subelement = ET.SubElement(element, "n_upper_ratio")
            subelement.text = self._n_upper_ratio.value
			
        if self._n_survival_ratio is not None:
            subelement = ET.SubElement(element, "n_survival_ratio")
            subelement.text = self._n_survival_ratio.value

        if self._n_max_split is not None:
            subelement = ET.SubElement(element, "n_max_split")
            subelement.text = self._n_max_split.value
			
        if self._n_multiplier is not None:
            subelement = ET.SubElement(element, "n_multiplier")
            subelement.text = self._n_multiplier.value			
			
        if self._p_upper_ratio is not None:
            subelement = ET.SubElement(element, "p_upper_ratio")
            subelement.text = self._p_upper_ratio.value
			
        if self._p_survival_ratio is not None:
            subelement = ET.SubElement(element, "p_survival_ratio")
            subelement.text = self._p_survival_ratio.value

        if self._p_max_split is not None:
            subelement = ET.SubElement(element, "p_max_split")
            subelement.text = self._p_max_split.value
			
        if self._p_multiplier is not None:
            subelement = ET.SubElement(element, "p_multiplier")
            subelement.text = self._p_multiplier.value	
			
        if self._biasing_energy is not None:
            subelement = ET.SubElement(element, "biasing_energy")
            subelement.text = ' '.join(map(str, self._biasing_energy))			
			
        if self._origin_probability is not None:
            subelement = ET.SubElement(element, "origin_probability")
            subelement.text = ' '.join(map(str, self._origin_probability))			
			
        if self._biasing is not None:
            subelement = ET.SubElement(element, "biasing")
            subelement.text = ' '.join(map(str, self._biasing))	
			

        return element
		
    def from_xml_element(cls, elem):
        """Generate WeightWindowMesh from an XML element

        Parameters
        ----------
        elem : xml.etree.ElementTree.Element
            XML element

        Returns
        -------
        openmc.WeightWindowMesh
            WeightWindowMesh generated from XML element

        """

        weightwindowmesh = cls()

        type = get_text(elem, 'type')
        if type is not None:
            weightwindowmesh._type = int(type)
			
        origin = get_text(elem, 'origin')
        if origin is not None:
            weightwindowmesh._origin = [float(x) for x in origin.split()]
			
        xmesh = get_text(elem, 'xmesh')
        if xmesh is not None:
            weightwindowmesh._xmesh = [float(x) for x in xmesh.split()]
			
        xints = get_text(elem, 'xints')
        if xints is not None:
            weightwindowmesh._xints = [int(x) for x in xints.split()]

        ymesh = get_text(elem, 'ymesh')
        if ymesh is not None:
            weightwindowmesh._ymesh = [float(x) for x in ymesh.split()]
			
        yints = get_text(elem, 'yints')
        if yints is not None:
            weightwindowmesh._yints = [int(x) for x in yints.split()]
			
        zmesh = get_text(elem, 'zmesh')
        if zmesh is not None:
            weightwindowmesh._zmesh = [float(x) for x in zmesh.split()]
			
        zints = get_text(elem, 'zints')
        if zints is not None:
            weightwindowmesh._zints = [int(x) for x in zints.split()]

        n_energy_group = get_text(elem, 'n_energy_group')
        if n_energy_group is not None:
            weightwindowmesh._n_energy_group = [float(x) for x in n_energy_group.split()]
			
        p_energy_group = get_text(elem, 'p_energy_group')
        if p_energy_group is not None:
            weightwindowmesh._p_energy_group = [float(x) for x in p_energy_group.split()]
			
        lower_ww = get_text(elem, 'lower_ww')
        if lower_ww is not None:
            weightwindowmesh._lower_ww = [float(x) for x in lower_ww.split()]

        n_upper_ratio = get_text(elem, 'n_upper_ratio')
        if n_upper_ratio is not None:
            weightwindowmesh._n_upper_ratio = float(n_upper_ratio)

        n_survival_ratio = get_text(elem, 'n_survival_ratio')
        if n_survival_ratio is not None:
            weightwindowmesh._n_survival_ratio = float(n_survival_ratio)

        n_max_split = get_text(elem, 'n_max_split')
        if n_max_split is not None:
            weightwindowmesh._n_max_split = int(n_max_split)

        n_multiplier = get_text(elem, 'n_multiplier')
        if n_multiplier is not None:
            weightwindowmesh._n_multiplier = float(n_multiplier)

        p_upper_ratio = get_text(elem, 'p_upper_ratio')
        if p_upper_ratio is not None:
            weightwindowmesh._p_upper_ratio = float(p_upper_ratio)

        p_survival_ratio = get_text(elem, 'p_survival_ratio')
        if p_survival_ratio is not None:
            weightwindowmesh._p_survival_ratio = float(p_survival_ratio)

        p_max_split = get_text(elem, 'p_max_split')
        if p_max_split is not None:
            weightwindowmesh._p_max_split = int(p_max_split)

        p_multiplier = get_text(elem, 'p_multiplier')
        if p_multiplier is not None:
            weightwindowmesh._p_multiplier = float(p_multiplier)

        biasing_energy = get_text(elem, 'biasing_energy')
        if biasing_energy is not None:
            weightwindowmesh._biasing_energy = [float(x) for x in biasing_energy.split()]

        origin_probability = get_text(elem, 'origin_probability')
        if origin_probability is not None:
            weightwindowmesh._origin_probability = [float(x) for x in origin_probability.split()]

        biasing = get_text(elem, 'biasing')
        if biasing is not None:
            weightwindowmesh._biasing = [float(x) for x in biasing.split()]			

        return weightwindowmesh
=======
        return cls(filename, library, mesh_id, '', length_multiplier)
>>>>>>> 0157dc21
<|MERGE_RESOLUTION|>--- conflicted
+++ resolved
@@ -884,13 +884,10 @@
         filename = get_text(elem, 'filename')
         library = get_text(elem, 'library')
         length_multiplier = float(get_text(elem, 'length_multiplier', 1.0))
-
-<<<<<<< HEAD
-        mesh = cls(filename, mesh_id)
-
-        return mesh
-
-  
+        
+        return cls(filename, library, mesh_id, '', length_multiplier)
+      
+
 class WeightWindowMesh:
     """A three dimension Weight Window Mesh class
 
@@ -1387,7 +1384,4 @@
         if biasing is not None:
             weightwindowmesh._biasing = [float(x) for x in biasing.split()]			
 
-        return weightwindowmesh
-=======
-        return cls(filename, library, mesh_id, '', length_multiplier)
->>>>>>> 0157dc21
+        return weightwindowmesh