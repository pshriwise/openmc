--- conflicted
+++ resolved
@@ -1431,12 +1431,9 @@
         )
         origin = (cached_bb.center[0], cached_bb.center[1], z_grid[0])
 
-<<<<<<< HEAD
-=======
         # make z-grid relative to the origin
         z_grid -= origin[2]
 
->>>>>>> fd917292
         mesh = cls(
             r_grid=r_grid,
             z_grid=z_grid,
