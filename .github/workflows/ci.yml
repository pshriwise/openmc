--- conflicted
+++ resolved
@@ -96,12 +96,8 @@
 
       - name: Environment Variables
         run: |
-<<<<<<< HEAD
           COMMIT_MESSAGE=$(git log -1 --pretty=%B)
           echo "COMMIT_MESSAGE=${COMMIT_MESSAGE}" >> $GITHUB_ENV      
-          echo "DAGMC_ROOT=$HOME/DAGMC"
-=======
->>>>>>> b4a796e9
           echo "OPENMC_CROSS_SECTIONS=$HOME/nndc_hdf5/cross_sections.xml" >> $GITHUB_ENV
           echo "OPENMC_ENDF_DATA=$HOME/endf-b-vii.1" >> $GITHUB_ENV
 
